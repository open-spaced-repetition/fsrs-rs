--- conflicted
+++ resolved
@@ -14,32 +14,18 @@
 # See more keys and their definitions at https://doc.rust-lang.org/cargo/reference/manifest.html
 
 [dependencies.burn]
-<<<<<<< HEAD
 # version = "0.13.0"
 # git = "https://github.com/burn-rs/burn.git"
 # rev = "d2639682367f39d0d0ed049d0cf3a2077259e05d"
 path = "../burn/crates/burn"
-=======
-version = "0.13.1"
-# git = "https://github.com/tracel-ai/burn.git"
-# rev = "6ae3926006872a204869e84ffc303417c54b6b7f"
-# path = "../burn/burn"
->>>>>>> 64b5f518
 default-features = false
 features = ["std", "train", "ndarray", "autodiff", "wasm-sync", "browser"]
 
 [dev-dependencies.burn]
-<<<<<<< HEAD
 # version = "0.13.0"
 # git = "https://github.com/burn-rs/burn.git"
 # rev = "d2639682367f39d0d0ed049d0cf3a2077259e05d"
 path = "../burn/crates/burn"
-=======
-version = "0.13.1"
-# git = "https://github.com/tracel-ai/burn.git"
-# rev = "6ae3926006872a204869e84ffc303417c54b6b7f"
-# path = "../burn/burn"
->>>>>>> 64b5f518
 default-features = false
 features = ["std", "train", "ndarray", "sqlite-bundled"]
 
