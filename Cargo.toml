[package]
name = "fsrs"
version = "5.2.0"
authors = ["Open Spaced Repetition"]
categories = ["algorithms", "science"]
edition = "2024"
homepage = "https://github.com/open-spaced-repetition"
keywords = ["spaced-repetition", "algorithm", "fsrs", "machine-learning"]
license = "BSD-3-Clause"
readme = "README.md"
repository = "https://github.com/open-spaced-repetition/fsrs-rs"
description = "FSRS for Rust, including Optimizer and Scheduler"

# See more keys and their definitions at https://doc.rust-lang.org/cargo/reference/manifest.html

[dependencies.burn]
# version = "0.13.0"
# git = "https://github.com/burn-rs/burn.git"
# rev = "d2639682367f39d0d0ed049d0cf3a2077259e05d"
path = "../burn/crates/burn"
default-features = false
features = ["std", "train", "ndarray", "autodiff", "browser"]

[dev-dependencies.burn]
# version = "0.13.0"
# git = "https://github.com/burn-rs/burn.git"
# rev = "d2639682367f39d0d0ed049d0cf3a2077259e05d"
path = "../burn/crates/burn"
default-features = false
features = ["std", "train", "ndarray", "sqlite-bundled", "metrics"]

[dependencies]
itertools = "0.14.0"
log = "0.4"
ndarray = "0.16.1"
priority-queue = "=2.7.0"
rand = "0.9.2"
rayon = "1.11.0"
serde = "1.0.228"
snafu = "0.8.9"
strum = { version = "0.27.2", features = ["derive"] }
<<<<<<< HEAD
chrono = { version = "0.4.41", default-features = false, features = ["std", "clock"] }
=======

[dev-dependencies]
chrono = { version = "0.4.42", default-features = false, features = ["std", "clock"] }
>>>>>>> 611980ae
chrono-tz = "0.10.4"
wasm-bindgen = "0.2.91"

[dev-dependencies]
criterion = { version = "0.7.0" }
csv = "1.3.0"
fern = "0.7.1"
rusqlite = { version = "0.34.0" }

[[bench]]
name = "benchmark"
harness = false

[[bench]]
name = "simulation"
harness = false

[[bench]]
name = "parameters"
harness = false

[[example]]
name = "schedule"
path = "examples/schedule.rs"

[[example]]
name = "migrate"
path = "examples/migrate.rs"

[[example]]
name = "optimize"
path = "examples/optimize.rs"<|MERGE_RESOLUTION|>--- conflicted
+++ resolved
@@ -39,17 +39,11 @@
 serde = "1.0.228"
 snafu = "0.8.9"
 strum = { version = "0.27.2", features = ["derive"] }
-<<<<<<< HEAD
-chrono = { version = "0.4.41", default-features = false, features = ["std", "clock"] }
-=======
-
-[dev-dependencies]
-chrono = { version = "0.4.42", default-features = false, features = ["std", "clock"] }
->>>>>>> 611980ae
 chrono-tz = "0.10.4"
 wasm-bindgen = "0.2.91"
 
 [dev-dependencies]
+chrono = { version = "0.4.42", default-features = false, features = ["std", "clock"] }
 criterion = { version = "0.7.0" }
 csv = "1.3.0"
 fern = "0.7.1"
