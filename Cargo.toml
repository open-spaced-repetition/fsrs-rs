--- conflicted
+++ resolved
@@ -22,17 +22,10 @@
 features = ["std", "train", "ndarray", "autodiff", "browser"]
 
 [dev-dependencies.burn]
-<<<<<<< HEAD
 # version = "0.13.0"
 # git = "https://github.com/burn-rs/burn.git"
 # rev = "d2639682367f39d0d0ed049d0cf3a2077259e05d"
 path = "../burn/crates/burn"
-=======
-version = "0.17.1"
-# git = "https://github.com/tracel-ai/burn.git"
-# rev = "6ae3926006872a204869e84ffc303417c54b6b7f"
-# path = "../burn/burn"
->>>>>>> 479cbf42
 default-features = false
 features = ["std", "train", "ndarray", "sqlite-bundled", "metrics"]
 
@@ -47,14 +40,10 @@
 snafu = "0.8.6"
 strum = { version = "0.27.1", features = ["derive"] }
 chrono = { version = "0.4.41", default-features = false, features = ["std", "clock"] }
-<<<<<<< HEAD
-chrono-tz = "0.10.3"
+chrono-tz = "0.10.4"
 wasm-bindgen = "0.2.91"
 
 [dev-dependencies]
-=======
-chrono-tz = "0.10.4"
->>>>>>> 479cbf42
 criterion = { version = "0.6.0" }
 csv = "1.3.0"
 fern = "0.7.1"
