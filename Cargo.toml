[package]
name = "fsrs"
version = "5.0.1"
authors = ["Open Spaced Repetition"]
categories = ["algorithms", "science"]
edition = "2024"
homepage = "https://github.com/open-spaced-repetition"
keywords = ["spaced-repetition", "algorithm", "fsrs", "machine-learning"]
license = "BSD-3-Clause"
readme = "README.md"
repository = "https://github.com/open-spaced-repetition/fsrs-rs"
description = "FSRS for Rust, including Optimizer and Scheduler"

# See more keys and their definitions at https://doc.rust-lang.org/cargo/reference/manifest.html

[dependencies.burn]
# version = "0.13.0"
# git = "https://github.com/burn-rs/burn.git"
# rev = "d2639682367f39d0d0ed049d0cf3a2077259e05d"
path = "../burn/crates/burn"
default-features = false
features = ["std", "train", "ndarray", "autodiff", "browser"]

[dev-dependencies.burn]
# version = "0.13.0"
# git = "https://github.com/burn-rs/burn.git"
# rev = "d2639682367f39d0d0ed049d0cf3a2077259e05d"
path = "../burn/crates/burn"
default-features = false
features = ["std", "train", "ndarray", "sqlite-bundled", "metrics"]

[dependencies]
itertools = "0.14.0"
log = "0.4"
ndarray = "0.16.1"
priority-queue = "=2.5.0"
rand = "0.9.2"
rayon = "1.8.0"
serde = "1.0.219"
snafu = "0.8.6"
<<<<<<< HEAD
strum = { version = "0.27.1", features = ["derive"] }
chrono = { version = "0.4.41", default-features = false, features = ["std", "clock"] }
chrono-tz = "0.10.4"
wasm-bindgen = "0.2.91"

[dev-dependencies]
criterion = { version = "0.6.0" }
=======
strum = { version = "0.27.2", features = ["derive"] }

[dev-dependencies]
chrono = { version = "0.4.41", default-features = false, features = ["std", "clock"] }
chrono-tz = "0.10.4"
criterion = { version = "0.7.0" }
>>>>>>> 9fda48b7
csv = "1.3.0"
fern = "0.7.1"
rusqlite = { version = "0.34.0" }

[[bench]]
name = "benchmark"
harness = false

[[bench]]
name = "simulation"
harness = false

[[bench]]
name = "parameters"
harness = false

[[example]]
name = "schedule"
path = "examples/schedule.rs"

[[example]]
name = "migrate"
path = "examples/migrate.rs"

[[example]]
name = "optimize"
path = "examples/optimize.rs"<|MERGE_RESOLUTION|>--- conflicted
+++ resolved
@@ -38,22 +38,13 @@
 rayon = "1.8.0"
 serde = "1.0.219"
 snafu = "0.8.6"
-<<<<<<< HEAD
-strum = { version = "0.27.1", features = ["derive"] }
+strum = { version = "0.27.2", features = ["derive"] }
 chrono = { version = "0.4.41", default-features = false, features = ["std", "clock"] }
 chrono-tz = "0.10.4"
 wasm-bindgen = "0.2.91"
 
 [dev-dependencies]
-criterion = { version = "0.6.0" }
-=======
-strum = { version = "0.27.2", features = ["derive"] }
-
-[dev-dependencies]
-chrono = { version = "0.4.41", default-features = false, features = ["std", "clock"] }
-chrono-tz = "0.10.4"
 criterion = { version = "0.7.0" }
->>>>>>> 9fda48b7
 csv = "1.3.0"
 fern = "0.7.1"
 rusqlite = { version = "0.34.0" }
