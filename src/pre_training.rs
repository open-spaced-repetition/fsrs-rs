--- conflicted
+++ resolved
@@ -337,11 +337,8 @@
         let average_recall = calculate_average_recall(&items);
         let pretrainset = split_data(items, 1).0;
         Data::from(pretrain(pretrainset, average_recall).unwrap())
-<<<<<<< HEAD
             .assert_approx_eq(&Data::from([1.001_276, 1.811_072, 4.405_64, 8.532_001]), 4)
-=======
-            .assert_approx_eq(&Data::from([1.001_276, 1.810_509, 4.401_906, 8.529_174]), 4)
->>>>>>> 7bd2ac4e
+
     }
 
     #[test]
