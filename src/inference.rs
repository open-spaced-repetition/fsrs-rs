--- conflicted
+++ resolved
@@ -230,23 +230,14 @@
             let true_val = batch.labels.clone().to_data().to_vec::<i64>().unwrap();
             all_retention.push(retention);
             all_labels.push(batch.labels);
-<<<<<<< HEAD
-            izip!(chunk, pred, true_val).for_each(|(item, p, y)| {
-                let bin = item.r_matrix_index();
-                let (pred, real, count) = r_matrix.entry(bin).or_insert((0.0, 0.0, 0.0));
-                *pred += p;
-                *real += y as f32;
-                *count += 1.0;
-=======
             all_weights.push(batch.weights);
             izip!(chunk, pred, true_val).for_each(|(weighted_item, p, y)| {
                 let bin = weighted_item.item.r_matrix_index();
                 let value = r_matrix.entry(bin).or_default();
                 value.predicted += p;
-                value.actual += y;
+                value.actual += y as f32;
                 value.count += 1.0;
                 value.weight += weighted_item.weight;
->>>>>>> d07e1516
             });
             progress_info.current += chunk.len();
             if !progress(progress_info) {
@@ -419,12 +410,7 @@
         0.18046261,
         0.121442534,
     ];
-<<<<<<< HEAD
-    fn assert_approx_eq(a: [f32; 2], b: [f32; 2]) {
-        TensorData::from(a).assert_approx_eq(&TensorData::from(b), 5);
-    }
-=======
->>>>>>> d07e1516
+
     #[test]
     fn test_get_bin() {
         let pred = (0..=100).map(|i| i as f32 / 100.0).collect::<Vec<_>>();
