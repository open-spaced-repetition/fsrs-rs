--- conflicted
+++ resolved
@@ -59,15 +59,12 @@
     (state, retrievability)
 }
 
-<<<<<<< HEAD
-#[wasm_bindgen]
-=======
 pub fn current_retrievability(state: MemoryState, days_elapsed: f32, decay: f32) -> f32 {
     let factor = 0.9f32.powf(1.0 / -decay) - 1.0;
     (days_elapsed / state.stability * factor + 1.0).powf(-decay)
 }
 
->>>>>>> 05011e96
+#[wasm_bindgen]
 #[derive(Debug, PartialEq, Clone, Copy)]
 pub struct MemoryState {
     pub stability: f32,
