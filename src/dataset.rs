--- conflicted
+++ resolved
@@ -56,25 +56,6 @@
 
 impl<B: Backend> Batcher<FSRSItem, FSRSBatch<B>> for FSRSBatcher<B> {
     fn batch(&self, items: Vec<FSRSItem>) -> FSRSBatch<B> {
-<<<<<<< HEAD
-        let pad_size = items
-            .iter()
-            .map(|x| x.reviews.len())
-            .max()
-            .expect("FSRSItem is empty");
-
-        let t_historys = items
-            .iter()
-            .map(|item| {
-                Data::new(
-                    item.reviews
-                        .iter()
-                        .map(|r| r.delta_t)
-                        .chain(repeat(0))
-                        .take(pad_size)
-                        .collect(),
-                    Shape { dims: [pad_size] },
-=======
         let (time_histories, rating_histories) = items
             .iter()
             .map(|item| {
@@ -83,7 +64,6 @@
                 let count = delta_t.len();
                 let delta_t = Tensor::<B, 1>::from_data(
                     Data::new(delta_t, Shape { dims: [count] }).convert(),
->>>>>>> c242a492
                 )
                 .unsqueeze();
                 let rating =
@@ -96,17 +76,6 @@
         let (delta_ts, labels) = items
             .iter()
             .map(|item| {
-<<<<<<< HEAD
-                Data::new(
-                    item.reviews
-                        .iter()
-                        .map(|r| r.rating)
-                        .chain(repeat(0))
-                        .take(pad_size)
-                        .collect(),
-                    Shape { dims: [pad_size] },
-                )
-=======
                 let current = item.current();
                 let delta_t =
                     Tensor::<B, 1, Float>::from_data(Data::from([current.delta_t.elem()]));
@@ -116,7 +85,6 @@
                 };
                 let label = Tensor::<B, 1, Int>::from_data(Data::from([label.elem()]));
                 (delta_t, label)
->>>>>>> c242a492
             })
             .unzip();
 
