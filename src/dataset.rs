--- conflicted
+++ resolved
@@ -140,30 +140,18 @@
 
         let (delta_ts, labels, weights) = weighted_items
             .iter()
-<<<<<<< HEAD
-            .map(|item| {
-                let current = item.current();
-                let delta_t = Tensor::<B, 1>::from_floats([current.delta_t], &self.device);
-=======
             .map(|weighted_item| {
                 let current = weighted_item.item.current();
                 let delta_t: Tensor<B, 1> =
-                    Tensor::from_data(Data::from([current.delta_t.elem()]), &self.device);
->>>>>>> d07e1516
+                    Tensor::from_floats([current.delta_t as f32], &self.device);
                 let label = match current.rating {
                     1 => 0,
                     _ => 1,
                 };
-<<<<<<< HEAD
-                let label = Tensor::<B, 1, Int>::from_ints([label], &self.device);
-                (delta_t, label)
-=======
-                let label: Tensor<B, 1, Int> =
-                    Tensor::from_data(Data::from([label.elem()]), &self.device);
+                let label: Tensor<B, 1, Int> = Tensor::from_ints([label], &self.device);
                 let weight: Tensor<B, 1> =
-                    Tensor::from_data(Data::from([weighted_item.weight.elem()]), &self.device);
+                    Tensor::from_floats([weighted_item.weight], &self.device);
                 (delta_t, label, weight)
->>>>>>> d07e1516
             })
             .multiunzip();
 
