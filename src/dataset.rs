--- conflicted
+++ resolved
@@ -132,14 +132,8 @@
     use burn::data::dataloader::Dataset;
     use burn::data::dataset::InMemDataset;
 
-<<<<<<< HEAD
     let dataset = InMemDataset::<FSRSItem>::new(collection_to_fsrs());
-    let item = dataset.get(704).unwrap();
-    dbg!(&item);
-=======
-    let dataset = InMemDataset::<FSRSItem>::new(anki_to_fsrs());
     dbg!(dataset.get(704).unwrap());
->>>>>>> d0b02393
 
     use burn_ndarray::NdArrayDevice;
     let device = NdArrayDevice::Cpu;
