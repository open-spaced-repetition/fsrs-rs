use crate::FSRS;
use crate::error::{FSRSError, Result};
use crate::inference::{DECAY, FACTOR, ItemProgress, Parameters, S_MAX, S_MIN, next_interval};
use crate::model::check_and_fill_parameters;
use crate::parameter_clipper::clip_parameters;
use burn::tensor::backend::Backend;
use itertools::{Itertools, izip};
use ndarray_rand::rand_distr::Distribution;
use priority_queue::PriorityQueue;
use rand::Rng;
use rand::{SeedableRng, distributions::WeightedIndex, rngs::StdRng};
use rayon::iter::IntoParallelIterator;
use rayon::iter::ParallelIterator;
use std::cmp::Reverse;
use std::collections::HashMap;
use std::sync::Arc;

#[derive(Debug)]
pub struct SimulationResult {
    pub memorized_cnt_per_day: Vec<f32>,
    pub review_cnt_per_day: Vec<usize>,
    pub learn_cnt_per_day: Vec<usize>,
    pub cost_per_day: Vec<f32>,
<<<<<<< HEAD
    pub correct_cnt_per_day: Vec<usize>,
=======
    pub cards: Vec<Card>,
>>>>>>> 6bf56768
}

trait Round {
    fn to_2_decimal(self) -> f32;
}

impl Round for f32 {
    fn to_2_decimal(self) -> f32 {
        (self * 100.0).round() / 100.0
    }
}

const R_MIN: f32 = 0.70;
const R_MAX: f32 = 0.95;

/// Function type for post scheduling operations that takes interval, maximum interval,
/// current day index, due counts per day, and a random number generator,
/// and returns a new interval.
#[allow(clippy::type_complexity)]
pub struct PostSchedulingFn(
    pub Arc<dyn Fn(&Card, f32, usize, &[usize], &mut StdRng) -> f32 + Sync + Send>,
);

impl PartialEq for PostSchedulingFn {
    fn eq(&self, _: &Self) -> bool {
        true
    }
}

impl std::fmt::Debug for PostSchedulingFn {
    fn fmt(&self, f: &mut std::fmt::Formatter<'_>) -> std::fmt::Result {
        write!(f, "Wrap(<function>)")
    }
}

/// Function type for review priority calculation that takes a card reference
/// and returns a priority value (lower value means higher priority)
#[derive(Clone)]
pub struct ReviewPriorityFn(pub Arc<dyn Fn(&Card) -> i32 + Sync + Send>);

impl PartialEq for ReviewPriorityFn {
    fn eq(&self, _: &Self) -> bool {
        true
    }
}

impl std::fmt::Debug for ReviewPriorityFn {
    fn fmt(&self, f: &mut std::fmt::Formatter<'_>) -> std::fmt::Result {
        write!(f, "Wrap(<function>)")
    }
}

impl Default for ReviewPriorityFn {
    fn default() -> Self {
        Self(Arc::new(|card| (card.difficulty * 100.0) as i32))
    }
}

#[derive(Debug, PartialEq)]
pub struct SimulatorConfig {
    pub deck_size: usize,
    pub learn_span: usize,
    pub max_cost_perday: f32,
    pub max_ivl: f32,
    pub learn_costs: [f32; 4],
    pub review_costs: [f32; 4],
    pub first_rating_prob: [f32; 4],
    pub review_rating_prob: [f32; 3],
    pub first_rating_offsets: [f32; 4],
    pub first_session_lens: [f32; 4],
    pub forget_rating_offset: f32,
    pub forget_session_len: f32,
    pub loss_aversion: f32,
    pub learn_limit: usize,
    pub review_limit: usize,
    pub new_cards_ignore_review_limit: bool,
    pub suspend_after_lapses: Option<u32>,
    pub post_scheduling_fn: Option<PostSchedulingFn>,
    pub review_priority_fn: Option<ReviewPriorityFn>,
}

impl Default for SimulatorConfig {
    fn default() -> Self {
        Self {
            deck_size: 10000,
            learn_span: 365,
            max_cost_perday: 1800.0,
            max_ivl: 36500.0,
            learn_costs: [33.79, 24.3, 13.68, 6.5],
            review_costs: [23.0, 11.68, 7.33, 5.6],
            first_rating_prob: [0.24, 0.094, 0.495, 0.171],
            review_rating_prob: [0.224, 0.631, 0.145],
            first_rating_offsets: [-0.72, -0.15, -0.01, 0.0],
            first_session_lens: [2.02, 1.28, 0.81, 0.0],
            forget_rating_offset: -0.28,
            forget_session_len: 1.05,
            loss_aversion: 2.5,
            learn_limit: usize::MAX,
            review_limit: usize::MAX,
            new_cards_ignore_review_limit: true,
            suspend_after_lapses: None,
            post_scheduling_fn: None,
            review_priority_fn: None,
        }
    }
}

fn stability_after_success(w: &[f32], s: f32, r: f32, d: f32, rating: usize) -> f32 {
    let hard_penalty = if rating == 2 { w[15] } else { 1.0 };
    let easy_bonus = if rating == 4 { w[16] } else { 1.0 };
    (s * (f32::exp(w[8])
        * (11.0 - d)
        * s.powf(-w[9])
        * (f32::exp((1.0 - r) * w[10]) - 1.0)
        * hard_penalty)
        .mul_add(easy_bonus, 1.0))
    .clamp(S_MIN, S_MAX)
}

fn stability_after_failure(w: &[f32], s: f32, r: f32, d: f32) -> f32 {
    let new_s_min = s / (w[17] * w[18]).exp();
    let new_s =
        (w[11] * d.powf(-w[12]) * ((s + 1.0).powf(w[13]) - 1.0) * f32::exp((1.0 - r) * w[14]))
            .min(new_s_min);
    new_s.clamp(S_MIN, S_MAX)
}

fn stability_short_term(w: &[f32], s: f32, rating_offset: f32, session_len: f32) -> f32 {
    (s * (w[17] * (rating_offset + session_len * w[18])).exp()).clamp(S_MIN, S_MAX)
}

fn init_d(w: &[f32], rating: usize) -> f32 {
    w[4] - (w[5] * (rating - 1) as f32).exp() + 1.0
}

fn init_d_with_short_term(w: &[f32], rating: usize, rating_offset: f32) -> f32 {
    let new_d = init_d(w, rating) - w[6] * rating_offset;
    new_d.clamp(1.0, 10.0)
}

fn linear_damping(delta_d: f32, old_d: f32) -> f32 {
    (10.0 - old_d) / 9.0 * delta_d
}

fn next_d(w: &[f32], d: f32, rating: usize) -> f32 {
    let delta_d = -w[6] * (rating as f32 - 3.0);
    let new_d = d + linear_damping(delta_d, d);
    mean_reversion(w, init_d(w, 4), new_d).clamp(1.0, 10.0)
}

fn mean_reversion(w: &[f32], init: f32, current: f32) -> f32 {
    w[7] * init + (1.0 - w[7]) * current
}

pub fn power_forgetting_curve(t: f32, s: f32) -> f32 {
    (t / s).mul_add(FACTOR as f32, 1.0).powf(DECAY as f32)
}

#[derive(Debug, Clone)]
pub struct Card {
    // "id" ignored by "simulate", used purely for hook functions (can be all be 0 with no consequence).
    // new cards created by the simulation have negative id's so use positive ones.
    pub id: i64,
    pub difficulty: f32,
    pub stability: f32,
    pub last_date: f32,
    pub due: f32,
    pub interval: f32,
    pub lapses: u32,
}

impl Card {
    pub fn retrievability(&self) -> f32 {
        power_forgetting_curve(self.due - self.last_date, self.stability)
    }

    pub fn scheduled_due(&self) -> f32 {
        self.last_date + self.interval
    }
}

pub fn simulate(
    config: &SimulatorConfig,
    w: &Parameters,
    desired_retention: f32,
    seed: Option<u64>,
    existing_cards: Option<Vec<Card>>,
) -> Result<SimulationResult, FSRSError> {
    let w = &check_and_fill_parameters(w)?;
    let w = &clip_parameters(w);
    if config.deck_size == 0 {
        return Err(FSRSError::InvalidDeckSize);
    }

    let mut review_cnt_per_day = vec![0; config.learn_span];
    let mut learn_cnt_per_day = vec![0; config.learn_span];
    let mut memorized_cnt_per_day = vec![0.0; config.learn_span];
    let mut cost_per_day = vec![0.0; config.learn_span];
    let mut due_cnt_per_day = vec![0; config.learn_span + config.learn_span / 2];
    let mut correct_cnt_per_day = vec![0; config.learn_span];

    let first_rating_choices = [1, 2, 3, 4];
    let first_rating_dist = WeightedIndex::new(config.first_rating_prob).unwrap();

    let review_rating_choices = [2, 3, 4];
    let review_rating_dist = WeightedIndex::new(config.review_rating_prob).unwrap();

    let mut rng = StdRng::seed_from_u64(seed.unwrap_or(42));

    let mut cards = Vec::with_capacity(config.deck_size);

    let fail_cost = config.review_costs[0] * config.loss_aversion;

    let existing_count = if let Some(existing_cards) = &existing_cards {
        existing_cards.len()
    } else {
        0
    };

    if existing_count > config.deck_size {
        return Err(FSRSError::InvalidDeckSize);
    }

    if let Some(existing_cards) = existing_cards {
        cards.extend(
            existing_cards
                .into_iter()
                .filter(|card| card.stability > 1e-9),
        );
    }

    for card in &cards {
        if (card.due as usize) < due_cnt_per_day.len() {
            due_cnt_per_day[card.due as usize] += 1;
        }
    }

    if config.learn_limit > 0 {
        let init_ratings = (0..(config.deck_size - cards.len())).map(|i| Card {
            id: -(i as i64),
            difficulty: f32::NEG_INFINITY,
            stability: f32::NEG_INFINITY,
            last_date: f32::NEG_INFINITY,
            due: (i / config.learn_limit) as f32,
            interval: f32::NEG_INFINITY,
            lapses: 0,
        });

        cards.extend(init_ratings);
    }

    let mut card_priorities = PriorityQueue::new();
    let max_lapses = config.suspend_after_lapses.unwrap_or(u32::MAX);

    let review_priority_fn = config.review_priority_fn.clone().unwrap_or_default();

    fn card_priority(
        card: &Card,
        learn: bool,
        ReviewPriorityFn(cb): &ReviewPriorityFn,
    ) -> Reverse<(i32, bool, i32)> {
        let priority = cb(card);
        // high priority for early due, review, custom priority
        Reverse((card.due as i32, learn, priority))
    }

    for (i, card) in cards.iter().enumerate() {
        card_priorities.push(
            i,
            card_priority(
                card,
                card.last_date == f32::NEG_INFINITY,
                &review_priority_fn,
            ),
        );
    }

    // Main simulation loop
    while let Some((&card_index, _)) = card_priorities.peek() {
        let card = &mut cards[card_index];

        let day_index = card.due as usize;

        let is_learn = card.last_date == f32::NEG_INFINITY;

        let last_date_index = card.last_date as usize;

        // Guards
        if card.due >= config.learn_span as f32 || card.lapses >= max_lapses {
            if !is_learn {
                let delta_t = config.learn_span.max(last_date_index) - last_date_index;
                let pre_sim_days = (-card.last_date) as usize;
                for i in 0..delta_t {
                    memorized_cnt_per_day[last_date_index + i] +=
                        power_forgetting_curve((pre_sim_days + i) as f32, card.stability);
                }
            }
            card_priorities.pop();
            continue;
        }

        let todays_learn = learn_cnt_per_day[day_index];
        let todays_review = review_cnt_per_day[day_index];

        if match (config.new_cards_ignore_review_limit, is_learn) {
            (true, true) => todays_learn + 1 > config.learn_limit,
            (false, true) => {
                todays_learn + todays_review + 1 > config.review_limit
                    || todays_learn + 1 > config.learn_limit
            }
            (_, false) => todays_review + 1 > config.review_limit,
        } || (cost_per_day[day_index] + fail_cost > config.max_cost_perday)
        {
            if !is_learn {
                due_cnt_per_day[day_index] -= 1;
                if day_index + 1 < due_cnt_per_day.len() {
                    due_cnt_per_day[day_index + 1] += 1;
                }
            }
            card.due = day_index as f32 + 1.0;
            card_priorities.change_priority(
                &card_index,
                card_priority(card, is_learn, &review_priority_fn),
            );
            continue;
        }

        // dbg!(&day_index);
        if is_learn {
            // For learning cards
            // Initialize stability and difficulty for new cards
            let rating = first_rating_choices[first_rating_dist.sample(&mut rng)];
            let offset = config.first_rating_offsets[rating - 1];

            correct_cnt_per_day[day_index] += (rating > 1) as usize;

            card.difficulty = init_d_with_short_term(w, rating, offset);
            card.stability = stability_short_term(
                w,
                w[rating - 1],
                offset,
                config.first_session_lens[rating - 1],
            );

            // Update days statistics
            learn_cnt_per_day[day_index] += 1;
            cost_per_day[day_index] += config.learn_costs[rating - 1];
        } else {
            // For review cards
            let last_stability = card.stability;

            // Calculate retrievability for entries where has_learned is true
            let retrievability = card.retrievability();

            // Create 'forget' mask
            let forget = !rng.gen_bool(retrievability as f64);

            card.lapses += forget as u32;
            correct_cnt_per_day[day_index] += !forget as usize;

            // Sample 'rating' for 'need_review' entries
            let rating = if forget {
                1
            } else {
                review_rating_choices[review_rating_dist.sample(&mut rng)]
            };

            //dbg!(&card, &rating);

            // Update stability
            card.stability = if forget {
                let post_lapse_stab =
                    stability_after_failure(w, last_stability, retrievability, card.difficulty);
                stability_short_term(
                    w,
                    post_lapse_stab,
                    config.forget_rating_offset,
                    config.forget_session_len,
                )
            } else {
                stability_after_success(w, last_stability, retrievability, card.difficulty, rating)
            };

            // Update difficulty for review cards
            card.difficulty = next_d(w, card.difficulty, rating);
            if rating == 1 {
                card.difficulty -= w[6] * config.forget_rating_offset;
                card.difficulty = card.difficulty.clamp(1.0, 10.0);
            }

            let cost = if forget {
                fail_cost
            } else {
                config.review_costs[rating - 1]
            };
            // Update days statistics
            review_cnt_per_day[day_index] += 1;
            cost_per_day[day_index] += cost;

            let delta_t = day_index - last_date_index;
            let pre_sim_days = (-card.last_date) as usize;
            for i in 0..delta_t {
                memorized_cnt_per_day[last_date_index + i] +=
                    power_forgetting_curve((pre_sim_days + i) as f32, last_stability);
            }
        }

        let mut ivl = next_interval(card.stability, desired_retention)
            .round()
            .clamp(1.0, config.max_ivl);

        card.last_date = day_index as f32;
        card.interval = ivl;
        card.due = day_index as f32 + ivl;

        if let Some(PostSchedulingFn(cb)) = &config.post_scheduling_fn {
            ivl = cb(card, config.max_ivl, day_index, &due_cnt_per_day, &mut rng);
            card.interval = ivl;
            card.due = day_index as f32 + ivl;
        }

        if card.due < due_cnt_per_day.len() as f32 {
            due_cnt_per_day[card.due as usize] += 1;
        }

        card_priorities
            .change_priority(&card_index, card_priority(card, false, &review_priority_fn));
    }

    /*dbg!((
        &memorized_cnt_per_day[learn_span - 1],
        &review_cnt_per_day[learn_span - 1],
        &learn_cnt_per_day[learn_span - 1],
        &cost_per_day[learn_span - 1],
    ));*/

    Ok(SimulationResult {
        memorized_cnt_per_day,
        review_cnt_per_day,
        learn_cnt_per_day,
        cost_per_day,
<<<<<<< HEAD
        correct_cnt_per_day,
=======
        cards,
>>>>>>> 6bf56768
    })
}

fn sample<F>(
    config: &SimulatorConfig,
    parameters: &Parameters,
    desired_retention: f32,
    n: usize,
    progress: &mut F,
) -> Result<f32, FSRSError>
where
    F: FnMut() -> bool,
{
    if !progress() {
        return Err(FSRSError::Interrupted);
    }
    let results: Result<Vec<f32>, FSRSError> = (0..n)
        .into_par_iter()
        .map(|i| {
            let SimulationResult {
                memorized_cnt_per_day,
                cost_per_day,
                ..
            } = simulate(
                config,
                parameters,
                desired_retention,
                Some((i + 42).try_into().unwrap()),
                None,
            )?;
            let total_memorized = memorized_cnt_per_day[memorized_cnt_per_day.len() - 1];
            let total_cost = cost_per_day.iter().sum::<f32>();
            Ok(total_cost / total_memorized)
        })
        .collect();
    results.map(|v| v.iter().sum::<f32>() / n as f32)
}

impl<B: Backend> FSRS<B> {
    /// For the given simulator parameters and parameters, determine the suggested `desired_retention`
    /// value.
    pub fn optimal_retention<F>(
        &self,
        config: &SimulatorConfig,
        parameters: &Parameters,
        mut progress: F,
    ) -> Result<f32>
    where
        F: FnMut(ItemProgress) -> bool + Send,
    {
        let mut progress_info = ItemProgress {
            current: 0,
            // not provided for this method
            total: 0,
        };
        let inc_progress = move || {
            progress_info.current += 1;
            progress(progress_info)
        };

        Self::brent(config, parameters, inc_progress)
    }
    /// https://argmin-rs.github.io/argmin/argmin/solver/brent/index.html
    /// https://github.com/scipy/scipy/blob/5e4a5e3785f79dd4e8930eed883da89958860db2/scipy/optimize/_optimize.py#L2446
    fn brent<F>(
        config: &SimulatorConfig,
        parameters: &Parameters,
        mut progress: F,
    ) -> Result<f32, FSRSError>
    where
        F: FnMut() -> bool,
    {
        let mintol = 1e-10;
        let cg = 0.381_966;
        let maxiter = 64;
        let tol = 0.01f32;

        let default_sample_size = 16.0;
        let sample_size = match config.learn_span {
            ..=30 => 180,
            31..365 => {
                let (a1, a2, a3) = (8.20e-7, 2.41e-3, 1.30e-2);
                let factor = (config.learn_span as f32)
                    .powf(2.0)
                    .mul_add(a1, config.learn_span as f32 * a2 + a3);
                (default_sample_size / factor).round() as usize
            }
            365.. => default_sample_size as usize,
        };

        let (xb, fb) = (
            R_MIN,
            sample(config, parameters, R_MIN, sample_size, &mut progress)?,
        );
        let (mut x, mut v, mut w) = (xb, xb, xb);
        let (mut fx, mut fv, mut fw) = (fb, fb, fb);
        let (mut a, mut b) = (R_MIN, R_MAX);
        let mut deltax: f32 = 0.0;
        let mut iter = 0;
        let mut rat = 0.0;
        let mut u;

        while iter < maxiter {
            let tol1 = tol.mul_add(x.abs(), mintol);
            let tol2 = 2.0 * tol1;
            let xmid = 0.5 * (a + b);
            // check for convergence
            if (x - xmid).abs() < 0.5f32.mul_add(-(b - a), tol2) {
                break;
            }
            if deltax.abs() <= tol1 {
                // do a golden section step
                deltax = if x >= xmid { a } else { b } - x;
                rat = cg * deltax;
            } else {
                // do a parabolic step
                let tmp1 = (x - w) * (fx - fv);
                let mut tmp2 = (x - v) * (fx - fw);
                let mut p = (x - v).mul_add(tmp2, -(x - w) * tmp1);
                tmp2 = 2.0 * (tmp2 - tmp1);
                if tmp2 > 0.0 {
                    p = -p;
                }
                tmp2 = tmp2.abs();
                let deltax_tmp = deltax;
                deltax = rat;
                // check parabolic fit
                if (p > tmp2 * (a - x))
                    && (p < tmp2 * (b - x))
                    && (p.abs() < (0.5 * tmp2 * deltax_tmp).abs())
                {
                    // if parabolic step is useful
                    rat = p / tmp2;
                    u = x + rat;
                    if (u - a) < tol2 || (b - u) < tol2 {
                        rat = if xmid - x >= 0.0 { tol1 } else { -tol1 };
                    }
                } else {
                    // if it's not do a golden section step
                    deltax = if x >= xmid { a } else { b } - x;
                    rat = cg * deltax;
                }
            }
            // update by at least tol1
            u = x + if rat.abs() < tol1 {
                tol1 * if rat >= 0.0 { 1.0 } else { -1.0 }
            } else {
                rat
            };
            // calculate new output value
            let fu = sample(config, parameters, u, sample_size, &mut progress)?;

            // if it's bigger than current
            if fu > fx {
                if u < x {
                    a = u;
                } else {
                    b = u;
                }
                if fu <= fw || w == x {
                    (v, w) = (w, u);
                    (fv, fw) = (fw, fu);
                } else if fu <= fv || v == x || v == w {
                    v = u;
                    fv = fu;
                }
            } else {
                // if it's smaller than current
                if u >= x {
                    a = x;
                } else {
                    b = x;
                }
                (v, w, x) = (w, x, u);
                (fv, fw, fx) = (fw, fx, fu);
            }
            iter += 1;
        }
        let xmin = x;
        let success = iter < maxiter && (R_MIN..=R_MAX).contains(&xmin);
        dbg!(iter);

        if success {
            Ok(xmin)
        } else {
            Err(FSRSError::OptimalNotFound)
        }
    }
}

#[derive(Clone, Copy, Debug, Default, PartialEq, Eq, PartialOrd, Ord)]
pub enum RevlogReviewKind {
    #[default]
    Learning = 0,
    Review = 1,
    Relearning = 2,
    /// Old Anki versions called this "Cram" or "Early", and assigned it when
    /// reviewing cards ahead. It is now only used for filtered decks with
    /// rescheduling disabled.
    Filtered = 3,
    Manual = 4,
}

#[derive(Clone, Copy, Debug, Default, PartialEq)]
pub struct RevlogEntry {
    pub id: i64,
    pub cid: i64,
    pub usn: i32,
    /// - In the V1 scheduler, 3 represents easy in the learning case.
    /// - 0 represents manual rescheduling.
    pub button_chosen: u8,
    /// Positive values are in days, negative values in seconds.
    pub interval: i32,
    /// Positive values are in days, negative values in seconds.
    pub last_interval: i32,
    /// Card's ease after answering, stored as 10x the %, eg 2500 represents
    /// 250%.
    pub ease_factor: u32,
    /// Amount of milliseconds taken to answer the card.
    pub taken_millis: u32,
    pub review_kind: RevlogReviewKind,
}

pub fn extract_simulator_config(
    df: Vec<RevlogEntry>,
    day_cutoff: i64,
    smooth: bool,
) -> SimulatorConfig {
    if df.is_empty() {
        return SimulatorConfig::default();
    }
    /*
        def rating_counts(x):
            tmp = defaultdict(int, x.value_counts().to_dict())
            first = x.iloc[0]
            tmp[first] -= 1
            return tmp
    */
    fn rating_counts(entries: &[RevlogEntry]) -> [u32; 4] {
        let mut counts = [0; 4];

        for entry in entries.iter().skip(1) {
            counts[entry.button_chosen as usize - 1] += 1;
        }

        counts
    }
    /*
        df1 = (
            df[(df["review_duration"] > 0) & (df["review_duration"] < 1200000)]
            .groupby(by=["card_id", "real_days"])
            .agg(
                {
                    "review_state": "first",
                    "review_rating": ["first", rating_counts],
                    "review_duration": "sum",
                }
            )
            .reset_index()
        )
    */
    struct Df1Row {
        card_id: i64,
        first_review_state: u8,
        first_review_rating: u8,
        review_rating_counts: [u32; 4],
        sum_review_duration: u32,
    }
    let df1 = {
        let mut grouped_data = HashMap::new();
        for &row in df.iter() {
            if row.taken_millis > 0 && row.taken_millis < 1200000 {
                let real_days = (row.id / 1000 - day_cutoff) / 86400;
                let key = (row.cid, real_days);
                grouped_data.entry(key).or_insert_with(Vec::new).push(row);
            }
        }

        grouped_data
            .into_iter()
            .filter_map(|((card_id, _real_days), entries)| {
                entries.first().map(|first_entry| {
                    let first_review_state = first_entry.review_kind as u8 + 1;
                    let first_review_rating = first_entry.button_chosen;
                    let review_rating_counts = rating_counts(&entries);
                    let sum_review_duration =
                        entries.iter().map(|entry| entry.taken_millis).sum::<u32>();

                    Df1Row {
                        card_id,
                        first_review_state,
                        first_review_rating,
                        review_rating_counts,
                        sum_review_duration,
                    }
                })
            })
            .collect_vec()
    };

    let cost_dict = {
        let mut cost_dict = HashMap::new();
        for row in df1.iter() {
            cost_dict
                .entry((row.first_review_state, row.first_review_rating))
                .or_insert_with(Vec::new)
                .push(row.sum_review_duration);
        }
        // calculate the median of the sum_review_duration
        fn median(x: &mut [u32]) -> u32 {
            x.sort_unstable();
            let n = x.len();
            if n % 2 == 0 {
                (x[n / 2 - 1] + x[n / 2]) / 2
            } else {
                x[n / 2]
            }
        }
        cost_dict
            .into_iter()
            .map(|(k, mut v)| (k, median(&mut v)))
            .collect::<HashMap<_, _>>()
    };

    // [cost_dict[(1, i)] / 1000 for i in range(1, 5)]
    let mut learn_costs: [f32; 4] = (1..5)
        .map(|i| cost_dict.get(&(1, i)).copied().unwrap_or_default() as f32 / 1000f32)
        .collect_vec()
        .try_into()
        .unwrap();
    // [cost_dict[(2, i)] / 1000 for i in range(1, 5)]
    let mut review_costs: [f32; 4] = (1..5)
        .map(|i| cost_dict.get(&(2, i)).copied().unwrap_or_default() as f32 / 1000f32)
        .collect_vec()
        .try_into()
        .unwrap();
    /*
        button_usage_dict = (
        df1.groupby(by=["first_review_state", "first_review_rating"])["card_id"]
        .count()
        .to_dict()
    ) */
    let button_usage_dict = {
        let mut button_usage_dict = HashMap::new();
        for row in df1.iter() {
            button_usage_dict
                .entry((row.first_review_state, row.first_review_rating))
                .or_insert_with(Vec::new)
                .push(row.card_id); // is this correct?
        }
        button_usage_dict
            .into_iter()
            .map(|(x, y)| (x, y.len() as i64))
            .collect::<HashMap<_, _>>()
    };
    // [button_usage_dict.get((1, i), 0) for i in range(1, 5)]
    let mut learn_buttons: [i64; 4] = (1..=4)
        .map(|i| button_usage_dict.get(&(1, i)).copied().unwrap_or_default())
        .collect_vec()
        .try_into()
        .unwrap();
    if learn_buttons.iter().all(|&x| x == 0) {
        learn_buttons = [1, 1, 1, 1];
    }
    // [button_usage_dict.get((2, i), 0) for i in range(1, 5)]
    let mut review_buttons: [i64; 4] = (1..=4)
        .map(|i| button_usage_dict.get(&(2, i)).copied().unwrap_or_default())
        .collect_vec()
        .try_into()
        .unwrap();
    if review_buttons.iter().skip(1).all(|&x| x == 0) {
        review_buttons = [review_buttons[0], 1, 1, 1];
    }
    // self.first_rating_prob = self.learn_buttons / self.learn_buttons.sum()
    let mut first_rating_prob: [f32; 4] = learn_buttons
        .iter()
        .map(|x| *x as f32 / learn_buttons.iter().sum::<i64>() as f32)
        .collect_vec()
        .try_into()
        .unwrap();
    // self.review_buttons[1:] / self.review_buttons[1:].sum()
    let mut review_rating_prob: [f32; 3] = review_buttons
        .iter()
        .skip(1)
        .map(|x| *x as f32 / review_buttons.iter().skip(1).sum::<i64>() as f32)
        .collect_vec()
        .try_into()
        .unwrap();

    // df2 = (
    //     df1.groupby(by=["first_review_state", "first_review_rating"])[[1, 2, 3, 4]]
    //     .mean()
    //     .round(2)
    // )

    let df2 = {
        let mut grouped = HashMap::new();
        for review in df1 {
            grouped
                .entry((review.first_review_state, review.first_review_rating))
                .or_insert_with(Vec::new)
                .push(review);
        }
        grouped
            .iter()
            .map(|((state, rating), group)| {
                let count = group.len() as f32;
                let (sum1, sum2, sum3, sum4) =
                    group
                        .iter()
                        .fold((0, 0, 0, 0), |(sum1, sum2, sum3, sum4), review| {
                            (
                                sum1 + review.review_rating_counts[0],
                                sum2 + review.review_rating_counts[1],
                                sum3 + review.review_rating_counts[2],
                                sum4 + review.review_rating_counts[3],
                            )
                        });

                let averages = [
                    (sum1 as f32 / count).to_2_decimal(),
                    (sum2 as f32 / count).to_2_decimal(),
                    (sum3 as f32 / count).to_2_decimal(),
                    (sum4 as f32 / count).to_2_decimal(),
                ];

                ((*state, *rating), averages)
            })
            .collect::<HashMap<_, _>>()
    };
    // rating_offset_dict = sum([df2[g] * (g - 3) for g in range(1, 5)]).to_dict()
    let rating_offset_dict = {
        let mut rating_offset_dict = HashMap::new();
        for (k, averages) in df2.iter() {
            let offset = averages
                .iter()
                .enumerate()
                .map(|(i, &v)| ((i + 1) as f32 - 3.0) * v)
                .sum::<f32>();
            rating_offset_dict.insert(k, (offset).to_2_decimal());
        }
        rating_offset_dict
    };
    // session_len_dict = sum([df2[g] for g in range(1, 5)]).to_dict()
    let session_len_dict = {
        let mut session_len_dict = HashMap::new();
        for (k, averages) in df2.iter() {
            let sum = averages.iter().sum::<f32>();
            session_len_dict.insert(k, (sum).to_2_decimal());
        }
        session_len_dict
    };
    // [rating_offset_dict[(1, i)] for i in range(1, 5)]
    let mut first_rating_offsets: [f32; 4] = (1..5)
        .map(|i| rating_offset_dict.get(&(1, i)).copied().unwrap_or_default())
        .collect_vec()
        .try_into()
        .unwrap();

    // [session_len_dict[(1, i)] for i in range(1, 5)]
    let mut first_session_lens: [f32; 4] = (1..5)
        .map(|i| session_len_dict.get(&(1, i)).copied().unwrap_or_default())
        .collect_vec()
        .try_into()
        .unwrap();

    first_rating_offsets[3] = 0.0;
    first_session_lens[3] = 0.0;

    // rating_offset_dict[(2, 1)]
    let mut forget_rating_offset = rating_offset_dict.get(&(2, 1)).copied().unwrap_or_default();
    // session_len_dict[(2, 1)]
    let mut forget_session_len = session_len_dict.get(&(2, 1)).copied().unwrap_or_default();
    ///  t * v0 + (1f32 - t) * v1
    fn lerp(v0: f32, v1: f32, t: f32) -> f32 {
        t * v0 + (1f32 - t) * v1
    }
    if smooth {
        let config = SimulatorConfig::default();

        izip!(
            &mut learn_costs,
            &mut first_rating_offsets,
            &mut first_session_lens,
            &learn_buttons,
            &config.learn_costs,
            &config.first_rating_offsets,
            &config.first_session_lens,
        )
        .for_each(
            |(
                learn_cost,
                first_rating_offset,
                first_session_len,
                &learn_button,
                &config_learn_cost,
                &config_first_rating_offset,
                &config_first_session_len,
            )| {
                let weight = learn_button as f32 / (50.0 + learn_button as f32);
                *learn_cost = lerp(*learn_cost, config_learn_cost, weight).to_2_decimal();
                *first_rating_offset =
                    lerp(*first_rating_offset, config_first_rating_offset, weight).to_2_decimal();
                *first_session_len =
                    lerp(*first_session_len, config_first_session_len, weight).to_2_decimal();
            },
        );

        let mut weight = [0.0f32; 4];
        izip!(
            &mut weight,
            &mut review_costs,
            &review_buttons,
            &config.review_costs
        )
        .for_each(
            |(weight, review_cost, review_button, config_review_costs)| {
                *weight = *review_button as f32 / (50.0 + *review_button as f32);
                *review_cost = lerp(*review_cost, *config_review_costs, *weight).to_2_decimal();
            },
        );

        forget_rating_offset =
            lerp(forget_rating_offset, config.forget_rating_offset, weight[0]).to_2_decimal();

        forget_session_len =
            lerp(forget_session_len, config.forget_session_len, weight[0]).to_2_decimal();

        let total_learn_buttons: i64 = learn_buttons.iter().sum();
        let weight = total_learn_buttons as f32 / (50.0 + total_learn_buttons as f32);
        first_rating_prob
            .iter_mut()
            .zip(config.first_rating_prob)
            .for_each(|(prob, first_rating_prob)| *prob = lerp(*prob, first_rating_prob, weight));
        let total_review_buttons_except_first: i64 = review_buttons[1..].iter().sum();
        let weight = total_review_buttons_except_first as f32
            / (50.0 + total_review_buttons_except_first as f32);

        review_rating_prob
            .iter_mut()
            .zip(config.review_rating_prob)
            .for_each(|(prob, review_rating_prob)| *prob = lerp(*prob, review_rating_prob, weight));
    }

    SimulatorConfig {
        learn_costs,
        review_costs,
        first_rating_prob,
        review_rating_prob,
        first_rating_offsets,
        first_session_lens,
        forget_rating_offset,
        forget_session_len,
        ..Default::default()
    }
}

#[cfg(test)]
mod tests {
    use super::*;
    use crate::{DEFAULT_PARAMETERS, convertor_tests::read_collection};

    #[test]
    fn simulator_memorization() -> Result<()> {
        let config = SimulatorConfig::default();
        let SimulationResult {
            memorized_cnt_per_day,
            ..
        } = simulate(&config, &DEFAULT_PARAMETERS, 0.9, None, None)?;
        assert_eq!(
            memorized_cnt_per_day[memorized_cnt_per_day.len() - 1],
            5804.207
        );
        Ok(())
    }

    #[test]
    fn simulator_learn_review_costs() -> Result<()> {
        const LEARN_COST: f32 = 42.;
        const REVIEW_COST: f32 = 43.;

        let config = SimulatorConfig {
            deck_size: 1,
            learn_costs: [LEARN_COST; 4],
            review_costs: [REVIEW_COST; 4],
            learn_span: 1,
            ..Default::default()
        };

        let cards = vec![Card {
            id: 0,
            difficulty: 5.0,
            stability: 5.0,
            last_date: -5.0,
            due: 0.0,
            interval: 5.0,
            lapses: 0,
        }];

        let SimulationResult {
            cost_per_day: cost_per_day_learn,
            ..
        } = simulate(&config, &DEFAULT_PARAMETERS, 0.9, None, None)?;
        assert_eq!(cost_per_day_learn[0], LEARN_COST);

        let SimulationResult {
            cost_per_day: cost_per_day_review,
            ..
        } = simulate(&config, &DEFAULT_PARAMETERS, 0.9, None, Some(cards))?;
        assert_eq!(cost_per_day_review[0], REVIEW_COST);
        Ok(())
    }

    #[test]
    fn changing_learn_span_should_get_same_review_cnt_per_day() -> Result<()> {
        const LOWER: usize = 365;
        const DECK_SIZE: usize = 1000;
        const LEARN_LIMIT: usize = 10;
        let config = SimulatorConfig {
            learn_span: LOWER,
            learn_limit: LEARN_LIMIT,
            deck_size: DECK_SIZE,
            ..Default::default()
        };
        let SimulationResult {
            review_cnt_per_day: review_cnt_per_day_lower,
            ..
        } = simulate(&config, &DEFAULT_PARAMETERS, 0.9, None, None)?;
        let config = SimulatorConfig {
            learn_span: LOWER + 10,
            learn_limit: LEARN_LIMIT,
            deck_size: DECK_SIZE,
            ..Default::default()
        };
        let SimulationResult {
            review_cnt_per_day: review_cnt_per_day_higher,
            ..
        } = simulate(&config, &DEFAULT_PARAMETERS, 0.9, None, None)?;
        // Compare first LOWER items of review_cnt_per_day arrays
        for i in 0..LOWER {
            assert_eq!(
                review_cnt_per_day_lower[i], review_cnt_per_day_higher[i],
                "at index {}",
                i
            );
        }
        Ok(())
    }

    #[test]
    fn simulate_with_existing_cards() -> Result<()> {
        let config = SimulatorConfig {
            learn_span: 30,
            learn_limit: 60,
            review_limit: 200,
            max_cost_perday: f32::INFINITY,
            ..Default::default()
        };
        let cards = vec![
            Card {
                id: 0,
                difficulty: 5.0,
                stability: 5.0,
                last_date: -5.0,
                due: 0.0,
                interval: 5.0,
                lapses: 0,
            },
            Card {
                id: 0,
                difficulty: 5.0,
                stability: 2.0,
                last_date: -2.0,
                due: 0.0,
                interval: 2.0,
                lapses: 0,
            },
            Card {
                id: 0,
                difficulty: 5.0,
                stability: 2.0,
                last_date: -2.0,
                due: 1.0,
                interval: 3.0,
                lapses: 0,
            },
            Card {
                id: 0,
                difficulty: 5.0,
                stability: 2.0,
                last_date: -8.0,
                due: -1.0,
                interval: 7.0,
                lapses: 0,
            },
        ];
        let SimulationResult {
            memorized_cnt_per_day,
            review_cnt_per_day,
            learn_cnt_per_day,
            ..
        } = simulate(&config, &DEFAULT_PARAMETERS, 0.9, None, Some(cards))?;
        assert_eq!(memorized_cnt_per_day[0], 63.9);
        assert_eq!(review_cnt_per_day[0], 3);
        assert_eq!(learn_cnt_per_day[0], 60);
        Ok(())
    }

    #[test]
    fn simulate_suspend_on_lapse_count() -> Result<()> {
        let cards = vec![Card {
            id: 0,
            difficulty: 10.0,
            stability: f32::EPSILON,
            last_date: -5.0,
            due: 0.0,
            interval: 5.0,
            lapses: 0,
        }];

        let config = SimulatorConfig {
            learn_limit: 1,
            review_limit: 100,
            learn_span: 200,
            deck_size: cards.len(),
            suspend_after_lapses: Some(1),
            ..Default::default()
        };

        let SimulationResult {
            review_cnt_per_day, ..
        } = simulate(&config, &DEFAULT_PARAMETERS, 0.9, None, Some(cards))?;

        assert_eq!(1, review_cnt_per_day.iter().sum::<usize>());

        Ok(())
    }

    #[test]
    fn simulate_with_learn_limit() -> Result<()> {
        let config = SimulatorConfig {
            learn_limit: 3,
            review_limit: 10,
            learn_span: 3,
            ..Default::default()
        };

        let cards = vec![
            Card {
                id: 0,
                difficulty: 5.0,
                stability: 5.0,
                last_date: -5.0,
                due: 0.0,
                interval: 5.0,
                lapses: 0
            };
            9
        ];

        let SimulationResult {
            learn_cnt_per_day, ..
        } = simulate(&config, &DEFAULT_PARAMETERS, 0.9, None, Some(cards))?;

        assert_eq!(learn_cnt_per_day.to_vec(), vec![3, 3, 3]);

        Ok(())
    }

    #[test]
    fn simulate_with_new_affects_review_limit() -> Result<()> {
        let config = SimulatorConfig {
            learn_limit: 3,
            review_limit: 10,
            learn_span: 3,
            new_cards_ignore_review_limit: false,
            deck_size: 20,
            ..Default::default()
        };

        let cards = vec![
            Card {
                id: 0,
                difficulty: 5.0,
                stability: 500.0,
                last_date: -5.0,
                due: 0.0,
                interval: 5.0,
                lapses: 0
            };
            9
        ];

        let SimulationResult {
            learn_cnt_per_day, ..
        } = simulate(&config, &DEFAULT_PARAMETERS, 0.9, None, Some(cards))?;

        assert_eq!(learn_cnt_per_day.to_vec(), vec![1, 3, 3]);

        Ok(())
    }

    #[test]
    fn simulate_with_learn_review_limit() -> Result<()> {
        let config = SimulatorConfig {
            learn_span: 30,
            learn_limit: 60,
            review_limit: 200,
            max_cost_perday: f32::INFINITY,
            ..Default::default()
        };
        let SimulationResult {
            review_cnt_per_day,
            learn_cnt_per_day,
            ..
        } = simulate(&config, &DEFAULT_PARAMETERS, 0.9, None, None)?;
        assert_eq!(
            review_cnt_per_day.to_vec(),
            vec![
                0, 15, 18, 39, 64, 67, 85, 94, 87, 97, 103, 99, 105, 128, 124, 132, 148, 123, 165,
                184, 160, 175, 160, 159, 168, 195, 166, 190, 161, 174
            ]
        );
        assert_eq!(
            learn_cnt_per_day.to_vec(),
            vec![config.learn_limit; config.learn_span]
        );
        Ok(())
    }

    #[test]
    fn simulate_with_max_ivl() -> Result<()> {
        let config = SimulatorConfig {
            max_ivl: 100.0,
            ..Default::default()
        };
        let SimulationResult {
            memorized_cnt_per_day,
            ..
        } = simulate(&config, &DEFAULT_PARAMETERS, 0.9, None, None)?;
        assert_eq!(
            memorized_cnt_per_day[memorized_cnt_per_day.len() - 1],
            5582.8286
        );
        Ok(())
    }

    #[test]
    fn simulate_with_zero_cards() -> Result<()> {
        let config = SimulatorConfig {
            deck_size: 0,
            ..Default::default()
        };
        let results = simulate(&config, &DEFAULT_PARAMETERS, 0.9, None, None);
        assert_eq!(results.unwrap_err(), FSRSError::InvalidDeckSize);
        Ok(())
    }

    #[test]
    fn simulate_returns_cards() -> Result<()> {
        let w = DEFAULT_PARAMETERS.clone();

        let config = SimulatorConfig {
            deck_size: 1,
            learn_span: 1,
            first_rating_prob: [0., 0., 1., 0.],
            first_rating_offsets: [0., 0., 0., 0.],
            first_session_lens: [0., 0., 0., 0.],
            ..Default::default()
        };

        let SimulationResult { cards, .. } =
            simulate(&config, &DEFAULT_PARAMETERS, 0.9, None, None)?;

        assert_eq!(cards.len(), 1);
        let card = &cards[0];
        let rating = 3;
        assert_eq!(card.lapses, 0);
        assert_eq!(card.stability, w[rating - 1]);
        assert_eq!(card.difficulty, init_d(&w, rating));

        Ok(())
    }

    #[test]
    fn simulate_with_existing_cards_with_wrong_deck_size() -> Result<()> {
        let config = SimulatorConfig {
            deck_size: 1,
            ..Default::default()
        };
        let cards = vec![
            Card {
                id: 0,
                difficulty: 5.0,
                stability: 5.0,
                last_date: -5.0,
                due: 0.0,
                interval: 5.0,
                lapses: 0,
            },
            Card {
                id: 0,
                difficulty: 5.0,
                stability: 2.0,
                last_date: -2.0,
                due: 0.0,
                interval: 2.0,
                lapses: 0,
            },
        ];
        let results = simulate(&config, &DEFAULT_PARAMETERS, 0.9, None, Some(cards));
        assert_eq!(results.unwrap_err(), FSRSError::InvalidDeckSize);
        Ok(())
    }

    #[test]
    fn simulate_with_post_scheduling_fn() -> Result<()> {
        let config = SimulatorConfig {
            deck_size: 10,
            learn_span: 10,
            learn_limit: 1,
            post_scheduling_fn: Some(PostSchedulingFn(Arc::new(|_, _, _, _, _| 1.0))),
            ..Default::default()
        };
        let SimulationResult {
            review_cnt_per_day, ..
        } = simulate(&config, &DEFAULT_PARAMETERS, 0.9, None, None)?;
        assert_eq!(&review_cnt_per_day, &[0, 1, 2, 3, 4, 5, 6, 7, 8, 9,]);
        Ok(())
    }

    #[test]
    fn simulate_with_review_priority_fn() -> Result<()> {
        fn calc_cost_per_memorization(memorized_cnt_per_day: &[f32], cost_per_day: &[f32]) -> f32 {
            let total_memorized = memorized_cnt_per_day[memorized_cnt_per_day.len() - 1];
            let total_cost = cost_per_day.iter().sum::<f32>();
            total_cost / total_memorized
        }
        let mut config = SimulatorConfig {
            deck_size: 1000,
            learn_span: 100,
            learn_limit: 10,
            review_limit: 5,
            ..Default::default()
        };

        // Helper function to set the review priority fn, run simulation and assert the expected cost.
        let mut run_test =
            |review_priority: Option<ReviewPriorityFn>, expected: f32| -> Result<()> {
                config.review_priority_fn = review_priority;
                let SimulationResult {
                    memorized_cnt_per_day,
                    cost_per_day,
                    ..
                } = simulate(&config, &DEFAULT_PARAMETERS, 0.8, None, None)?;
                let cost_per_memorization =
                    calc_cost_per_memorization(&memorized_cnt_per_day, &cost_per_day);
                println!("cost_per_memorization: {}", cost_per_memorization);
                assert_eq!(cost_per_memorization, expected);
                Ok(())
            };

        macro_rules! wrap {
            ($f:expr) => {
                Some(ReviewPriorityFn(std::sync::Arc::new($f)))
            };
        }

        println!("Default behavior: low difficulty cards reviewed first.");
        run_test(None, 43.632114)?;
        println!("High difficulty cards reviewed first.");
        run_test(
            wrap!(|card: &Card| -(card.difficulty * 100.0) as i32),
            48.88666,
        )?;
        println!("Low retrievability cards reviewed first.");
        run_test(
            wrap!(|card: &Card| (card.retrievability() * 1000.0) as i32),
            57.13894,
        )?;
        println!("High retrievability cards reviewed first.");
        run_test(
            wrap!(|card: &Card| -(card.retrievability() * 1000.0) as i32),
            44.15335,
        )?;
        println!("High stability cards reviewed first.");
        run_test(
            wrap!(|card: &Card| -(card.stability * 100.0) as i32),
            45.77435,
        )?;
        println!("Low stability cards reviewed first.");
        run_test(
            wrap!(|card: &Card| (card.stability * 100.0) as i32),
            48.288563,
        )?;
        println!("Long interval cards reviewed first.");
        run_test(wrap!(|card: &Card| -card.interval as i32), 46.02946)?;
        println!("Short interval cards reviewed first.");
        run_test(wrap!(|card: &Card| card.interval as i32), 45.916748)?;
        println!("Early scheduled due cards reviewed first.");
        run_test(wrap!(|card: &Card| card.scheduled_due() as i32), 52.364307)?;
        println!("Late scheduled due cards reviewed first.");
        run_test(wrap!(|card: &Card| -card.scheduled_due() as i32), 43.113968)?;
        Ok(())
    }

    #[test]
    fn optimal_retention() -> Result<()> {
        let learn_span = 1000;
        let learn_limit = 10;
        let fsrs = FSRS::new(None)?;
        let config = SimulatorConfig {
            deck_size: learn_span * learn_limit,
            learn_span,
            max_cost_perday: f32::INFINITY,
            learn_limit,
            ..Default::default()
        };
        let optimal_retention = fsrs.optimal_retention(&config, &[], |_| true).unwrap();
        assert_eq!(optimal_retention, 0.82115597);
        assert!(fsrs.optimal_retention(&config, &[1.], |_| true).is_err());
        Ok(())
    }

    #[test]
    fn optimal_retention_with_old_parameters() -> Result<()> {
        let learn_span = 1000;
        let learn_limit = 10;
        let fsrs = FSRS::new(None)?;
        let config = SimulatorConfig {
            deck_size: learn_span * learn_limit,
            learn_span,
            max_cost_perday: f32::INFINITY,
            learn_limit,
            ..Default::default()
        };
        let mut param = DEFAULT_PARAMETERS[..17].to_vec();
        param.extend_from_slice(&[0.0, 0.0]);
        let optimal_retention = fsrs.optimal_retention(&config, &param, |_v| true).unwrap();
        assert_eq!(optimal_retention, 0.84596336);
        Ok(())
    }

    #[test]
    fn extract_simulator_config_from_revlog() {
        let mut revlogs = read_collection().unwrap();
        revlogs.sort_by_cached_key(|r| (r.cid, r.id));
        let day_cutoff = 1720900800;
        let simulator_config = extract_simulator_config(revlogs.clone(), day_cutoff, false);
        assert_eq!(
            simulator_config,
            SimulatorConfig {
                learn_costs: [30.061, 0., 17.298, 12.352],
                review_costs: [19.139, 6.887, 5.83, 4.002],
                first_rating_prob: [0.19349411, 0., 0.14357824, 0.662_927_6],
                review_rating_prob: [0.07351815, 0.9011334, 0.025348445],
                first_rating_offsets: [1.64, 0., 0.69, 0.],
                first_session_lens: [2.74, 0., 1.32, 0.],
                forget_rating_offset: 1.28,
                forget_session_len: 1.77,
                ..Default::default()
            }
        );

        let simulator_config = extract_simulator_config(revlogs, day_cutoff, true);
        assert_eq!(
            simulator_config,
            SimulatorConfig {
                learn_costs: [30.31, 24.3, 16.98, 12.23],
                review_costs: [19.37, 7.12, 5.84, 4.21],
                first_rating_prob: [0.19413717, 0.0012997796, 0.1484375, 0.65612555],
                review_rating_prob: [0.07409216, 0.900103, 0.025804851],
                first_rating_offsets: [1.48, -0.15, 0.63, 0.],
                first_session_lens: [2.69, 1.28, 1.27, 0.],
                forget_rating_offset: 1.19,
                forget_session_len: 1.73,
                ..Default::default()
            }
        );
    }

    #[test]
    fn extract_simulator_config_without_revlog() {
        let simulator_config = extract_simulator_config(vec![], 0, true);
        assert_eq!(simulator_config, SimulatorConfig::default());
    }
}<|MERGE_RESOLUTION|>--- conflicted
+++ resolved
@@ -21,11 +21,8 @@
     pub review_cnt_per_day: Vec<usize>,
     pub learn_cnt_per_day: Vec<usize>,
     pub cost_per_day: Vec<f32>,
-<<<<<<< HEAD
     pub correct_cnt_per_day: Vec<usize>,
-=======
     pub cards: Vec<Card>,
->>>>>>> 6bf56768
 }
 
 trait Round {
@@ -467,11 +464,8 @@
         review_cnt_per_day,
         learn_cnt_per_day,
         cost_per_day,
-<<<<<<< HEAD
         correct_cnt_per_day,
-=======
         cards,
->>>>>>> 6bf56768
     })
 }
 
