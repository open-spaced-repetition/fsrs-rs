use crate::error::{FSRSError, Result};
use crate::inference::{next_interval, ItemProgress, Parameters, DECAY, FACTOR, S_MAX, S_MIN};
use crate::model::check_and_fill_parameters;
use crate::parameter_clipper::clip_parameters;
use crate::FSRS;
use burn::tensor::backend::Backend;
use itertools::{izip, Itertools};
use ndarray_rand::rand_distr::Distribution;
use priority_queue::PriorityQueue;
use rand::Rng;
use rand::{distributions::WeightedIndex, rngs::StdRng, SeedableRng};
use rayon::iter::IntoParallelIterator;
use rayon::iter::ParallelIterator;
use std::cmp::Reverse;
use std::collections::HashMap;

#[derive(Debug)]
pub struct SimulationResult {
    pub memorized_cnt_per_day: Vec<f32>,
    pub review_cnt_per_day: Vec<usize>,
    pub learn_cnt_per_day: Vec<usize>,
    pub cost_per_day: Vec<f32>,
}

trait Round {
    fn to_2_decimal(self) -> f32;
}

impl Round for f32 {
    fn to_2_decimal(self) -> f32 {
        (self * 100.0).round() / 100.0
    }
}

const R_MIN: f32 = 0.70;
const R_MAX: f32 = 0.95;

/// Function type for post scheduling operations that takes interval, maximum interval,
/// current day index, due counts per day, and a random number generator,
/// and returns a new interval.
pub type PostSchedulingFnInner =
    dyn Fn(f32, f32, usize, Vec<usize>, &mut StdRng) -> f32 + Send + Sync;

pub struct PostSchedulingFn(pub Box<PostSchedulingFnInner>);

impl PartialEq for PostSchedulingFn {
    fn eq(&self, _: &Self) -> bool {
        true
    }
}

impl std::fmt::Debug for PostSchedulingFn {
    fn fmt(&self, f: &mut std::fmt::Formatter<'_>) -> std::fmt::Result {
        write!(f, "Wrap(<function>)")
    }
}

#[derive(Debug, PartialEq)]
pub struct SimulatorConfig {
    pub deck_size: usize,
    pub learn_span: usize,
    pub max_cost_perday: f32,
    pub max_ivl: f32,
    pub learn_costs: [f32; 4],
    pub review_costs: [f32; 4],
    pub first_rating_prob: [f32; 4],
    pub review_rating_prob: [f32; 3],
    pub first_rating_offsets: [f32; 4],
    pub first_session_lens: [f32; 4],
    pub forget_rating_offset: f32,
    pub forget_session_len: f32,
    pub loss_aversion: f32,
    pub learn_limit: usize,
    pub review_limit: usize,
    pub new_cards_ignore_review_limit: bool,
    pub post_scheduling_fn: Option<PostSchedulingFn>,
}

impl Default for SimulatorConfig {
    fn default() -> Self {
        Self {
            deck_size: 10000,
            learn_span: 365,
            max_cost_perday: 1800.0,
            max_ivl: 36500.0,
            learn_costs: [33.79, 24.3, 13.68, 6.5],
            review_costs: [23.0, 11.68, 7.33, 5.6],
            first_rating_prob: [0.24, 0.094, 0.495, 0.171],
            review_rating_prob: [0.224, 0.631, 0.145],
            first_rating_offsets: [-0.72, -0.15, -0.01, 0.0],
            first_session_lens: [2.02, 1.28, 0.81, 0.0],
            forget_rating_offset: -0.28,
            forget_session_len: 1.05,
            loss_aversion: 2.5,
            learn_limit: usize::MAX,
            review_limit: usize::MAX,
            new_cards_ignore_review_limit: true,
            post_scheduling_fn: None,
        }
    }
}

fn stability_after_success(w: &[f32], s: f32, r: f32, d: f32, rating: usize) -> f32 {
    let hard_penalty = if rating == 2 { w[15] } else { 1.0 };
    let easy_bonus = if rating == 4 { w[16] } else { 1.0 };
    (s * (f32::exp(w[8])
        * (11.0 - d)
        * s.powf(-w[9])
        * (f32::exp((1.0 - r) * w[10]) - 1.0)
        * hard_penalty)
        .mul_add(easy_bonus, 1.0))
    .clamp(S_MIN, S_MAX)
}

fn stability_after_failure(w: &[f32], s: f32, r: f32, d: f32) -> f32 {
    let new_s_min = s / (w[17] * w[18]).exp();
    let new_s =
        (w[11] * d.powf(-w[12]) * ((s + 1.0).powf(w[13]) - 1.0) * f32::exp((1.0 - r) * w[14]))
            .min(new_s_min);
    new_s.clamp(S_MIN, S_MAX)
}

fn stability_short_term(w: &[f32], s: f32, rating_offset: f32, session_len: f32) -> f32 {
    (s * (w[17] * (rating_offset + session_len * w[18])).exp()).clamp(S_MIN, S_MAX)
}

fn init_d(w: &[f32], rating: usize) -> f32 {
    w[4] - (w[5] * (rating - 1) as f32).exp() + 1.0
}

fn init_d_with_short_term(w: &[f32], rating: usize, rating_offset: f32) -> f32 {
    let new_d = init_d(w, rating) - w[6] * rating_offset;
    new_d.clamp(1.0, 10.0)
}

fn linear_damping(delta_d: f32, old_d: f32) -> f32 {
    (10.0 - old_d) / 9.0 * delta_d
}

fn next_d(w: &[f32], d: f32, rating: usize) -> f32 {
    let delta_d = -w[6] * (rating as f32 - 3.0);
    let new_d = d + linear_damping(delta_d, d);
    mean_reversion(w, init_d(w, 4), new_d).clamp(1.0, 10.0)
}

fn mean_reversion(w: &[f32], init: f32, current: f32) -> f32 {
    w[7] * init + (1.0 - w[7]) * current
}

fn power_forgetting_curve(t: f32, s: f32) -> f32 {
    (t / s).mul_add(FACTOR as f32, 1.0).powf(DECAY as f32)
}

#[derive(Debug, Clone)]
pub struct Card {
    pub difficulty: f32,
    pub stability: f32,
    pub last_date: f32,
    pub due: f32,
}

pub fn simulate(
    config: &SimulatorConfig,
    w: &Parameters,
    desired_retention: f32,
    seed: Option<u64>,
    existing_cards: Option<Vec<Card>>,
) -> Result<SimulationResult, FSRSError> {
    let w = &check_and_fill_parameters(w)?;
    let w = &clip_parameters(w);
    if config.deck_size == 0 {
        return Err(FSRSError::InvalidDeckSize);
    }

    let mut review_cnt_per_day = vec![0; config.learn_span];
    let mut learn_cnt_per_day = vec![0; config.learn_span];
    let mut memorized_cnt_per_day = vec![0.0; config.learn_span];
    let mut cost_per_day = vec![0.0; config.learn_span];
    let mut due_cnt_per_day = vec![0; config.learn_span + config.learn_span / 2];

    let first_rating_choices = [1, 2, 3, 4];
    let first_rating_dist = WeightedIndex::new(config.first_rating_prob).unwrap();

    let review_rating_choices = [2, 3, 4];
    let review_rating_dist = WeightedIndex::new(config.review_rating_prob).unwrap();

    let mut rng = StdRng::seed_from_u64(seed.unwrap_or(42));

    let mut cards = Vec::with_capacity(config.deck_size);

    let fail_cost = config.review_costs[0] * config.loss_aversion;

    let existing_count = if let Some(existing_cards) = &existing_cards {
        existing_cards.len()
    } else {
        0
    };

    if existing_count > config.deck_size {
        return Err(FSRSError::InvalidDeckSize);
    }

    if let Some(existing_cards) = existing_cards {
        cards.extend(
            existing_cards
                .into_iter()
                .filter(|card| card.stability > 1e-9),
        );
    }

    for card in &cards {
        if (card.due as usize) < due_cnt_per_day.len() {
            due_cnt_per_day[card.due as usize] += 1;
        }
    }

    if config.learn_limit > 0 {
        let init_ratings = (0..(config.deck_size - cards.len())).map(|i| Card {
            difficulty: f32::NEG_INFINITY,
            stability: f32::NEG_INFINITY,
            last_date: f32::NEG_INFINITY,
            due: (i / config.learn_limit) as f32,
        });

        cards.extend(init_ratings);
    }

    let mut card_priorities = PriorityQueue::new();

    fn card_priority(card: &Card, learn: bool) -> Reverse<(i32, bool, i32)> {
        // high priority for early due, review, low difficulty card
        Reverse((card.due as i32, learn, (card.difficulty * 100.0) as i32))
    }

    for (i, card) in cards.iter().enumerate() {
        card_priorities.push(i, card_priority(card, card.last_date == f32::NEG_INFINITY));
    }

    // Main simulation loop
    while let Some((&card_index, _)) = card_priorities.peek() {
        let card = &mut cards[card_index];

        let day_index = card.due as usize;

        let is_learn = card.last_date == f32::NEG_INFINITY;

        let last_date_index = card.last_date as usize;

        // Guards
        if card.due >= config.learn_span as f32 {
            if !is_learn {
                let delta_t = config.learn_span.max(last_date_index) - last_date_index;
                let pre_sim_days = (-card.last_date) as usize;
                for i in 0..delta_t {
                    memorized_cnt_per_day[last_date_index + i] +=
                        power_forgetting_curve((pre_sim_days + i) as f32, card.stability);
                }
            }
            card_priorities.pop();
            continue;
        }

        let todays_learn = learn_cnt_per_day[day_index];
        let todays_review = review_cnt_per_day[day_index];

        if match (config.new_cards_ignore_review_limit, is_learn) {
            (true, true) => todays_learn + 1 > config.learn_limit,
            (false, true) => {
                todays_learn + todays_review + 1 > config.review_limit
                    || todays_learn + 1 > config.learn_limit
            }
            (_, false) => todays_review + 1 > config.review_limit,
        } || (cost_per_day[day_index] + fail_cost > config.max_cost_perday)
        {
<<<<<<< HEAD
            if !is_learn {
                due_cnt_per_day[day_index] -= 1;
                if day_index + 1 < due_cnt_per_day.len() {
                    due_cnt_per_day[day_index + 1] += 1;
                }
=======
            due_cnt_per_day[day_index] -= 1;
            card.due = day_index as f32 + 1.0;
            if card.due < config.learn_span as f32 {
                due_cnt_per_day[card.due as usize] += 1;
>>>>>>> dfbc5ffb
            }
            card.due = day_index as f32 + 1.0;
            card_priorities.change_priority(&card_index, card_priority(card, is_learn));
            continue;
        }

        // dbg!(&day_index);
        if is_learn {
            // For learning cards
            // Initialize stability and difficulty for new cards
            let rating = first_rating_choices[first_rating_dist.sample(&mut rng)];
            let offset = config.first_rating_offsets[rating - 1];

            card.difficulty = init_d_with_short_term(w, rating, offset);
            card.stability = stability_short_term(
                w,
                w[rating - 1],
                offset,
                config.first_session_lens[rating - 1],
            );

            // Update days statistics
            learn_cnt_per_day[day_index] += 1;
            cost_per_day[day_index] += config.learn_costs[rating - 1];
        } else {
            // For review cards
            // Updating delta_t for 'has_learned' cards
            let elapsed_days = card.due - card.last_date;
            let last_stability = card.stability;

            // Calculate retrievability for entries where has_learned is true
            let retrievability = power_forgetting_curve(elapsed_days, card.stability);

            // Create 'forget' mask
            let forget = !rng.gen_bool(retrievability as f64);

            // Sample 'rating' for 'need_review' entries
            let rating = if forget {
                1
            } else {
                review_rating_choices[review_rating_dist.sample(&mut rng)]
            };

            //dbg!(&card, &rating);

            // Update stability
            card.stability = if forget {
                let post_lapse_stab =
                    stability_after_failure(w, last_stability, retrievability, card.difficulty);
                stability_short_term(
                    w,
                    post_lapse_stab,
                    config.forget_rating_offset,
                    config.forget_session_len,
                )
            } else {
                stability_after_success(w, last_stability, retrievability, card.difficulty, rating)
            };

            // Update difficulty for review cards
            card.difficulty = next_d(w, card.difficulty, rating);
            if rating == 1 {
                card.difficulty -= w[6] * config.forget_rating_offset;
                card.difficulty = card.difficulty.clamp(1.0, 10.0);
            }

            let cost = if forget {
                fail_cost
            } else {
                config.review_costs[rating - 1]
            };
            // Update days statistics
            review_cnt_per_day[day_index] += 1;
            cost_per_day[day_index] += cost;

            let delta_t = day_index - last_date_index;
            let pre_sim_days = (-card.last_date) as usize;
            for i in 0..delta_t {
                memorized_cnt_per_day[last_date_index + i] +=
                    power_forgetting_curve((pre_sim_days + i) as f32, last_stability);
            }
        }

        let mut ivl = next_interval(card.stability, desired_retention)
            .round()
            .clamp(1.0, config.max_ivl);

        if let Some(ref post_scheduling_fn) = config.post_scheduling_fn {
            ivl = post_scheduling_fn.0(
                ivl,
                config.max_ivl,
                day_index,
                due_cnt_per_day.clone(),
                &mut rng,
            );
        }

        card.last_date = day_index as f32;
        card.due = day_index as f32 + ivl;
        if card.due < due_cnt_per_day.len() as f32 {
            due_cnt_per_day[card.due as usize] += 1;
        }

        card_priorities.change_priority(&card_index, card_priority(card, false));
    }

    /*dbg!((
        &memorized_cnt_per_day[learn_span - 1],
        &review_cnt_per_day[learn_span - 1],
        &learn_cnt_per_day[learn_span - 1],
        &cost_per_day[learn_span - 1],
    ));*/

    Ok(SimulationResult {
        memorized_cnt_per_day,
        review_cnt_per_day,
        learn_cnt_per_day,
        cost_per_day,
    })
}

fn sample<F>(
    config: &SimulatorConfig,
    parameters: &Parameters,
    desired_retention: f32,
    n: usize,
    progress: &mut F,
) -> Result<f32, FSRSError>
where
    F: FnMut() -> bool,
{
    if !progress() {
        return Err(FSRSError::Interrupted);
    }
    let results: Result<Vec<f32>, FSRSError> = (0..n)
        .into_par_iter()
        .map(|i| {
            let SimulationResult {
                memorized_cnt_per_day,
                cost_per_day,
                ..
            } = simulate(
                config,
                parameters,
                desired_retention,
                Some((i + 42).try_into().unwrap()),
                None,
            )?;
            let total_memorized = memorized_cnt_per_day[memorized_cnt_per_day.len() - 1];
            let total_cost = cost_per_day.iter().sum::<f32>();
            Ok(total_cost / total_memorized)
        })
        .collect();
    results.map(|v| v.iter().sum::<f32>() / n as f32)
}

impl<B: Backend> FSRS<B> {
    /// For the given simulator parameters and parameters, determine the suggested `desired_retention`
    /// value.
    pub fn optimal_retention<F>(
        &self,
        config: &SimulatorConfig,
        parameters: &Parameters,
        mut progress: F,
    ) -> Result<f32>
    where
        F: FnMut(ItemProgress) -> bool + Send,
    {
        let mut progress_info = ItemProgress {
            current: 0,
            // not provided for this method
            total: 0,
        };
        let inc_progress = move || {
            progress_info.current += 1;
            progress(progress_info)
        };

        Self::brent(config, parameters, inc_progress)
    }
    /// https://argmin-rs.github.io/argmin/argmin/solver/brent/index.html
    /// https://github.com/scipy/scipy/blob/5e4a5e3785f79dd4e8930eed883da89958860db2/scipy/optimize/_optimize.py#L2446
    fn brent<F>(
        config: &SimulatorConfig,
        parameters: &Parameters,
        mut progress: F,
    ) -> Result<f32, FSRSError>
    where
        F: FnMut() -> bool,
    {
        let mintol = 1e-10;
        let cg = 0.381_966;
        let maxiter = 64;
        let tol = 0.01f32;

        let default_sample_size = 16.0;
        let sample_size = match config.learn_span {
            ..=30 => 180,
            31..365 => {
                let (a1, a2, a3) = (8.20e-7, 2.41e-3, 1.30e-2);
                let factor = (config.learn_span as f32)
                    .powf(2.0)
                    .mul_add(a1, config.learn_span as f32 * a2 + a3);
                (default_sample_size / factor).round() as usize
            }
            365.. => default_sample_size as usize,
        };

        let (xb, fb) = (
            R_MIN,
            sample(config, parameters, R_MIN, sample_size, &mut progress)?,
        );
        let (mut x, mut v, mut w) = (xb, xb, xb);
        let (mut fx, mut fv, mut fw) = (fb, fb, fb);
        let (mut a, mut b) = (R_MIN, R_MAX);
        let mut deltax: f32 = 0.0;
        let mut iter = 0;
        let mut rat = 0.0;
        let mut u;

        while iter < maxiter {
            let tol1 = tol.mul_add(x.abs(), mintol);
            let tol2 = 2.0 * tol1;
            let xmid = 0.5 * (a + b);
            // check for convergence
            if (x - xmid).abs() < 0.5f32.mul_add(-(b - a), tol2) {
                break;
            }
            if deltax.abs() <= tol1 {
                // do a golden section step
                deltax = if x >= xmid { a } else { b } - x;
                rat = cg * deltax;
            } else {
                // do a parabolic step
                let tmp1 = (x - w) * (fx - fv);
                let mut tmp2 = (x - v) * (fx - fw);
                let mut p = (x - v).mul_add(tmp2, -(x - w) * tmp1);
                tmp2 = 2.0 * (tmp2 - tmp1);
                if tmp2 > 0.0 {
                    p = -p;
                }
                tmp2 = tmp2.abs();
                let deltax_tmp = deltax;
                deltax = rat;
                // check parabolic fit
                if (p > tmp2 * (a - x))
                    && (p < tmp2 * (b - x))
                    && (p.abs() < (0.5 * tmp2 * deltax_tmp).abs())
                {
                    // if parabolic step is useful
                    rat = p / tmp2;
                    u = x + rat;
                    if (u - a) < tol2 || (b - u) < tol2 {
                        rat = if xmid - x >= 0.0 { tol1 } else { -tol1 };
                    }
                } else {
                    // if it's not do a golden section step
                    deltax = if x >= xmid { a } else { b } - x;
                    rat = cg * deltax;
                }
            }
            // update by at least tol1
            u = x + if rat.abs() < tol1 {
                tol1 * if rat >= 0.0 { 1.0 } else { -1.0 }
            } else {
                rat
            };
            // calculate new output value
            let fu = sample(config, parameters, u, sample_size, &mut progress)?;

            // if it's bigger than current
            if fu > fx {
                if u < x {
                    a = u;
                } else {
                    b = u;
                }
                if fu <= fw || w == x {
                    (v, w) = (w, u);
                    (fv, fw) = (fw, fu);
                } else if fu <= fv || v == x || v == w {
                    v = u;
                    fv = fu;
                }
            } else {
                // if it's smaller than current
                if u >= x {
                    a = x;
                } else {
                    b = x;
                }
                (v, w, x) = (w, x, u);
                (fv, fw, fx) = (fw, fx, fu);
            }
            iter += 1;
        }
        let xmin = x;
        let success = iter < maxiter && (R_MIN..=R_MAX).contains(&xmin);
        dbg!(iter);

        if success {
            Ok(xmin)
        } else {
            Err(FSRSError::OptimalNotFound)
        }
    }
}

#[derive(Clone, Copy, Debug, Default, PartialEq, Eq, PartialOrd, Ord)]
pub enum RevlogReviewKind {
    #[default]
    Learning = 0,
    Review = 1,
    Relearning = 2,
    /// Old Anki versions called this "Cram" or "Early", and assigned it when
    /// reviewing cards ahead. It is now only used for filtered decks with
    /// rescheduling disabled.
    Filtered = 3,
    Manual = 4,
}

#[derive(Clone, Copy, Debug, Default, PartialEq)]
pub struct RevlogEntry {
    pub id: i64,
    pub cid: i64,
    pub usn: i32,
    /// - In the V1 scheduler, 3 represents easy in the learning case.
    /// - 0 represents manual rescheduling.
    pub button_chosen: u8,
    /// Positive values are in days, negative values in seconds.
    pub interval: i32,
    /// Positive values are in days, negative values in seconds.
    pub last_interval: i32,
    /// Card's ease after answering, stored as 10x the %, eg 2500 represents
    /// 250%.
    pub ease_factor: u32,
    /// Amount of milliseconds taken to answer the card.
    pub taken_millis: u32,
    pub review_kind: RevlogReviewKind,
}

pub fn extract_simulator_config(
    df: Vec<RevlogEntry>,
    day_cutoff: i64,
    smooth: bool,
) -> SimulatorConfig {
    if df.is_empty() {
        return SimulatorConfig::default();
    }
    /*
        def rating_counts(x):
            tmp = defaultdict(int, x.value_counts().to_dict())
            first = x.iloc[0]
            tmp[first] -= 1
            return tmp
    */
    fn rating_counts(entries: &[RevlogEntry]) -> [u32; 4] {
        let mut counts = [0; 4];

        for entry in entries.iter().skip(1) {
            counts[entry.button_chosen as usize - 1] += 1;
        }

        counts
    }
    /*
        df1 = (
            df[(df["review_duration"] > 0) & (df["review_duration"] < 1200000)]
            .groupby(by=["card_id", "real_days"])
            .agg(
                {
                    "review_state": "first",
                    "review_rating": ["first", rating_counts],
                    "review_duration": "sum",
                }
            )
            .reset_index()
        )
    */
    struct Df1Row {
        card_id: i64,
        first_review_state: u8,
        first_review_rating: u8,
        review_rating_counts: [u32; 4],
        sum_review_duration: u32,
    }
    let df1 = {
        let mut grouped_data = HashMap::new();
        for &row in df.iter() {
            if row.taken_millis > 0 && row.taken_millis < 1200000 {
                let real_days = (row.id / 1000 - day_cutoff) / 86400;
                let key = (row.cid, real_days);
                grouped_data.entry(key).or_insert_with(Vec::new).push(row);
            }
        }

        grouped_data
            .into_iter()
            .filter_map(|((card_id, _real_days), entries)| {
                entries.first().map(|first_entry| {
                    let first_review_state = first_entry.review_kind as u8 + 1;
                    let first_review_rating = first_entry.button_chosen;
                    let review_rating_counts = rating_counts(&entries);
                    let sum_review_duration =
                        entries.iter().map(|entry| entry.taken_millis).sum::<u32>();

                    Df1Row {
                        card_id,
                        first_review_state,
                        first_review_rating,
                        review_rating_counts,
                        sum_review_duration,
                    }
                })
            })
            .collect_vec()
    };

    let cost_dict = {
        let mut cost_dict = HashMap::new();
        for row in df1.iter() {
            cost_dict
                .entry((row.first_review_state, row.first_review_rating))
                .or_insert_with(Vec::new)
                .push(row.sum_review_duration);
        }
        // calculate the median of the sum_review_duration
        fn median(x: &mut [u32]) -> u32 {
            x.sort_unstable();
            let n = x.len();
            if n % 2 == 0 {
                (x[n / 2 - 1] + x[n / 2]) / 2
            } else {
                x[n / 2]
            }
        }
        cost_dict
            .into_iter()
            .map(|(k, mut v)| (k, median(&mut v)))
            .collect::<HashMap<_, _>>()
    };

    // [cost_dict[(1, i)] / 1000 for i in range(1, 5)]
    let mut learn_costs: [f32; 4] = (1..5)
        .map(|i| cost_dict.get(&(1, i)).copied().unwrap_or_default() as f32 / 1000f32)
        .collect_vec()
        .try_into()
        .unwrap();
    // [cost_dict[(2, i)] / 1000 for i in range(1, 5)]
    let mut review_costs: [f32; 4] = (1..5)
        .map(|i| cost_dict.get(&(2, i)).copied().unwrap_or_default() as f32 / 1000f32)
        .collect_vec()
        .try_into()
        .unwrap();
    /*
        button_usage_dict = (
        df1.groupby(by=["first_review_state", "first_review_rating"])["card_id"]
        .count()
        .to_dict()
    ) */
    let button_usage_dict = {
        let mut button_usage_dict = HashMap::new();
        for row in df1.iter() {
            button_usage_dict
                .entry((row.first_review_state, row.first_review_rating))
                .or_insert_with(Vec::new)
                .push(row.card_id); // is this correct?
        }
        button_usage_dict
            .into_iter()
            .map(|(x, y)| (x, y.len() as i64))
            .collect::<HashMap<_, _>>()
    };
    // [button_usage_dict.get((1, i), 0) for i in range(1, 5)]
    let mut learn_buttons: [i64; 4] = (1..=4)
        .map(|i| button_usage_dict.get(&(1, i)).copied().unwrap_or_default())
        .collect_vec()
        .try_into()
        .unwrap();
    if learn_buttons.iter().all(|&x| x == 0) {
        learn_buttons = [1, 1, 1, 1];
    }
    // [button_usage_dict.get((2, i), 0) for i in range(1, 5)]
    let mut review_buttons: [i64; 4] = (1..=4)
        .map(|i| button_usage_dict.get(&(2, i)).copied().unwrap_or_default())
        .collect_vec()
        .try_into()
        .unwrap();
    if review_buttons.iter().skip(1).all(|&x| x == 0) {
        review_buttons = [review_buttons[0], 1, 1, 1];
    }
    // self.first_rating_prob = self.learn_buttons / self.learn_buttons.sum()
    let mut first_rating_prob: [f32; 4] = learn_buttons
        .iter()
        .map(|x| *x as f32 / learn_buttons.iter().sum::<i64>() as f32)
        .collect_vec()
        .try_into()
        .unwrap();
    // self.review_buttons[1:] / self.review_buttons[1:].sum()
    let mut review_rating_prob: [f32; 3] = review_buttons
        .iter()
        .skip(1)
        .map(|x| *x as f32 / review_buttons.iter().skip(1).sum::<i64>() as f32)
        .collect_vec()
        .try_into()
        .unwrap();

    // df2 = (
    //     df1.groupby(by=["first_review_state", "first_review_rating"])[[1, 2, 3, 4]]
    //     .mean()
    //     .round(2)
    // )

    let df2 = {
        let mut grouped = HashMap::new();
        for review in df1 {
            grouped
                .entry((review.first_review_state, review.first_review_rating))
                .or_insert_with(Vec::new)
                .push(review);
        }
        grouped
            .iter()
            .map(|((state, rating), group)| {
                let count = group.len() as f32;
                let (sum1, sum2, sum3, sum4) =
                    group
                        .iter()
                        .fold((0, 0, 0, 0), |(sum1, sum2, sum3, sum4), review| {
                            (
                                sum1 + review.review_rating_counts[0],
                                sum2 + review.review_rating_counts[1],
                                sum3 + review.review_rating_counts[2],
                                sum4 + review.review_rating_counts[3],
                            )
                        });

                let averages = [
                    (sum1 as f32 / count).to_2_decimal(),
                    (sum2 as f32 / count).to_2_decimal(),
                    (sum3 as f32 / count).to_2_decimal(),
                    (sum4 as f32 / count).to_2_decimal(),
                ];

                ((*state, *rating), averages)
            })
            .collect::<HashMap<_, _>>()
    };
    // rating_offset_dict = sum([df2[g] * (g - 3) for g in range(1, 5)]).to_dict()
    let rating_offset_dict = {
        let mut rating_offset_dict = HashMap::new();
        for (k, averages) in df2.iter() {
            let offset = averages
                .iter()
                .enumerate()
                .map(|(i, &v)| ((i + 1) as f32 - 3.0) * v)
                .sum::<f32>();
            rating_offset_dict.insert(k, (offset).to_2_decimal());
        }
        rating_offset_dict
    };
    // session_len_dict = sum([df2[g] for g in range(1, 5)]).to_dict()
    let session_len_dict = {
        let mut session_len_dict = HashMap::new();
        for (k, averages) in df2.iter() {
            let sum = averages.iter().sum::<f32>();
            session_len_dict.insert(k, (sum).to_2_decimal());
        }
        session_len_dict
    };
    // [rating_offset_dict[(1, i)] for i in range(1, 5)]
    let mut first_rating_offsets: [f32; 4] = (1..5)
        .map(|i| rating_offset_dict.get(&(1, i)).copied().unwrap_or_default())
        .collect_vec()
        .try_into()
        .unwrap();

    // [session_len_dict[(1, i)] for i in range(1, 5)]
    let mut first_session_lens: [f32; 4] = (1..5)
        .map(|i| session_len_dict.get(&(1, i)).copied().unwrap_or_default())
        .collect_vec()
        .try_into()
        .unwrap();

    first_rating_offsets[3] = 0.0;
    first_session_lens[3] = 0.0;

    // rating_offset_dict[(2, 1)]
    let mut forget_rating_offset = rating_offset_dict.get(&(2, 1)).copied().unwrap_or_default();
    // session_len_dict[(2, 1)]
    let mut forget_session_len = session_len_dict.get(&(2, 1)).copied().unwrap_or_default();
    ///  t * v0 + (1f32 - t) * v1
    fn lerp(v0: f32, v1: f32, t: f32) -> f32 {
        t * v0 + (1f32 - t) * v1
    }
    if smooth {
        let config = SimulatorConfig::default();

        izip!(
            &mut learn_costs,
            &mut first_rating_offsets,
            &mut first_session_lens,
            &learn_buttons,
            &config.learn_costs,
            &config.first_rating_offsets,
            &config.first_session_lens,
        )
        .for_each(
            |(
                learn_cost,
                first_rating_offset,
                first_session_len,
                &learn_button,
                &config_learn_cost,
                &config_first_rating_offset,
                &config_first_session_len,
            )| {
                let weight = learn_button as f32 / (50.0 + learn_button as f32);
                *learn_cost = lerp(*learn_cost, config_learn_cost, weight).to_2_decimal();
                *first_rating_offset =
                    lerp(*first_rating_offset, config_first_rating_offset, weight).to_2_decimal();
                *first_session_len =
                    lerp(*first_session_len, config_first_session_len, weight).to_2_decimal();
            },
        );

        let mut weight = [0.0f32; 4];
        izip!(
            &mut weight,
            &mut review_costs,
            &review_buttons,
            &config.review_costs
        )
        .for_each(
            |(weight, review_cost, review_button, config_review_costs)| {
                *weight = *review_button as f32 / (50.0 + *review_button as f32);
                *review_cost = lerp(*review_cost, *config_review_costs, *weight).to_2_decimal();
            },
        );

        forget_rating_offset =
            lerp(forget_rating_offset, config.forget_rating_offset, weight[0]).to_2_decimal();

        forget_session_len =
            lerp(forget_session_len, config.forget_session_len, weight[0]).to_2_decimal();

        let total_learn_buttons: i64 = learn_buttons.iter().sum();
        let weight = total_learn_buttons as f32 / (50.0 + total_learn_buttons as f32);
        first_rating_prob
            .iter_mut()
            .zip(config.first_rating_prob)
            .for_each(|(prob, first_rating_prob)| *prob = lerp(*prob, first_rating_prob, weight));
        let total_review_buttons_except_first: i64 = review_buttons[1..].iter().sum();
        let weight = total_review_buttons_except_first as f32
            / (50.0 + total_review_buttons_except_first as f32);

        review_rating_prob
            .iter_mut()
            .zip(config.review_rating_prob)
            .for_each(|(prob, review_rating_prob)| *prob = lerp(*prob, review_rating_prob, weight));
    }

    SimulatorConfig {
        learn_costs,
        review_costs,
        first_rating_prob,
        review_rating_prob,
        first_rating_offsets,
        first_session_lens,
        forget_rating_offset,
        forget_session_len,
        ..Default::default()
    }
}

#[cfg(test)]
mod tests {
    use super::*;
    use crate::{convertor_tests::read_collection, DEFAULT_PARAMETERS};

    #[test]
    fn simulator() -> Result<()> {
        let config = SimulatorConfig::default();
        let SimulationResult {
            memorized_cnt_per_day,
            ..
        } = simulate(&config, &DEFAULT_PARAMETERS, 0.9, None, None)?;
        assert_eq!(
            memorized_cnt_per_day[memorized_cnt_per_day.len() - 1],
            5804.207
        );
        Ok(())
    }

    #[test]
    fn changing_learn_span_should_get_same_review_cnt_per_day() -> Result<()> {
        const LOWER: usize = 365;
        const DECK_SIZE: usize = 1000;
        const LEARN_LIMIT: usize = 10;
        let config = SimulatorConfig {
            learn_span: LOWER,
            learn_limit: LEARN_LIMIT,
            deck_size: DECK_SIZE,
            ..Default::default()
        };
        let SimulationResult {
            review_cnt_per_day: review_cnt_per_day_lower,
            ..
        } = simulate(&config, &DEFAULT_PARAMETERS, 0.9, None, None)?;
        let config = SimulatorConfig {
            learn_span: LOWER + 10,
            learn_limit: LEARN_LIMIT,
            deck_size: DECK_SIZE,
            ..Default::default()
        };
        let SimulationResult {
            review_cnt_per_day: review_cnt_per_day_higher,
            ..
        } = simulate(&config, &DEFAULT_PARAMETERS, 0.9, None, None)?;
        // Compare first LOWER items of review_cnt_per_day arrays
        for i in 0..LOWER {
            assert_eq!(
                review_cnt_per_day_lower[i], review_cnt_per_day_higher[i],
                "at index {}",
                i
            );
        }
        Ok(())
    }

    #[test]
    fn simulate_with_existing_cards() -> Result<()> {
        let config = SimulatorConfig {
            learn_span: 30,
            learn_limit: 60,
            review_limit: 200,
            max_cost_perday: f32::INFINITY,
            ..Default::default()
        };
        let cards = vec![
            Card {
                difficulty: 5.0,
                stability: 5.0,
                last_date: -5.0,
                due: 0.0,
            },
            Card {
                difficulty: 5.0,
                stability: 2.0,
                last_date: -2.0,
                due: 0.0,
            },
            Card {
                difficulty: 5.0,
                stability: 2.0,
                last_date: -2.0,
                due: 1.0,
            },
            Card {
                difficulty: 5.0,
                stability: 2.0,
                last_date: -8.0,
                due: -1.0,
            },
        ];
        let SimulationResult {
            memorized_cnt_per_day,
            review_cnt_per_day,
            learn_cnt_per_day,
            ..
        } = simulate(&config, &DEFAULT_PARAMETERS, 0.9, None, Some(cards))?;
        assert_eq!(memorized_cnt_per_day[0], 63.9);
        assert_eq!(review_cnt_per_day[0], 3);
        assert_eq!(learn_cnt_per_day[0], 60);
        Ok(())
    }

    #[test]
    fn simulate_with_learn_limit() -> Result<()> {
        let config = SimulatorConfig {
            learn_limit: 3,
            review_limit: 10,
            learn_span: 3,
            ..Default::default()
        };

        let cards = vec![
            Card {
                difficulty: 5.0,
                stability: 5.0,
                last_date: -5.0,
                due: 0.0,
            };
            9
        ];

        let SimulationResult {
            learn_cnt_per_day, ..
        } = simulate(&config, &DEFAULT_PARAMETERS, 0.9, None, Some(cards))?;

        assert_eq!(learn_cnt_per_day.to_vec(), vec![3, 3, 3]);

        Ok(())
    }

    #[test]
    fn simulate_with_new_affects_review_limit() -> Result<()> {
        let config = SimulatorConfig {
            learn_limit: 3,
            review_limit: 10,
            learn_span: 3,
            new_cards_ignore_review_limit: false,
            deck_size: 20,
            ..Default::default()
        };

        let cards = vec![
            Card {
                difficulty: 5.0,
                stability: 500.0,
                last_date: -5.0,
                due: 0.0,
            };
            9
        ];

        let SimulationResult {
            learn_cnt_per_day, ..
        } = simulate(&config, &DEFAULT_PARAMETERS, 0.9, None, Some(cards))?;

        assert_eq!(learn_cnt_per_day.to_vec(), vec![1, 3, 3]);

        Ok(())
    }

    #[test]
    fn simulator_learn_review_costs() -> Result<()> {
        const LEARN_COST: f32 = 42.;
        const REVIEW_COST: f32 = 43.;

        let config = SimulatorConfig {
            deck_size: 1,
            learn_costs: [LEARN_COST; 4],
            review_costs: [REVIEW_COST; 4],
            learn_span: 1,
            ..Default::default()
        };

        let cards = vec![Card {
            difficulty: 5.0,
            stability: 5.0,
            last_date: -5.0,
            due: 0.0,
        }];

        let SimulationResult {
            cost_per_day: cost_per_day_learn,
            ..
        } = simulate(&config, &DEFAULT_PARAMETERS, 0.9, None, None)?;
        assert_eq!(cost_per_day_learn[0], LEARN_COST);

        let SimulationResult {
            cost_per_day: cost_per_day_review,
            ..
        } = simulate(&config, &DEFAULT_PARAMETERS, 0.9, None, Some(cards))?;
        assert_eq!(cost_per_day_review[0], REVIEW_COST);
        Ok(())
    }

    #[test]
    fn simulate_with_learn_review_limit() -> Result<()> {
        let config = SimulatorConfig {
            learn_span: 30,
            learn_limit: 60,
            review_limit: 200,
            max_cost_perday: f32::INFINITY,
            ..Default::default()
        };
        let SimulationResult {
            review_cnt_per_day,
            learn_cnt_per_day,
            ..
        } = simulate(&config, &DEFAULT_PARAMETERS, 0.9, None, None)?;
        assert_eq!(
            review_cnt_per_day.to_vec(),
            vec![
                0, 15, 18, 39, 64, 67, 85, 94, 87, 97, 103, 99, 105, 128, 124, 132, 148, 123, 165,
                184, 160, 175, 160, 159, 168, 195, 166, 190, 161, 174
            ]
        );
        assert_eq!(
            learn_cnt_per_day.to_vec(),
            vec![config.learn_limit; config.learn_span]
        );
        Ok(())
    }

    #[test]
    fn simulate_with_max_ivl() -> Result<()> {
        let config = SimulatorConfig {
            max_ivl: 100.0,
            ..Default::default()
        };
        let SimulationResult {
            memorized_cnt_per_day,
            ..
        } = simulate(&config, &DEFAULT_PARAMETERS, 0.9, None, None)?;
        assert_eq!(
            memorized_cnt_per_day[memorized_cnt_per_day.len() - 1],
            5582.8286
        );
        Ok(())
    }

    #[test]
    fn simulate_with_zero_card() -> Result<()> {
        let config = SimulatorConfig {
            deck_size: 0,
            ..Default::default()
        };
        let results = simulate(&config, &DEFAULT_PARAMETERS, 0.9, None, None);
        assert_eq!(results.unwrap_err(), FSRSError::InvalidDeckSize);
        Ok(())
    }

    #[test]
    fn simulate_with_existing_cards_with_wrong_deck_size() -> Result<()> {
        let config = SimulatorConfig {
            deck_size: 1,
            ..Default::default()
        };
        let cards = vec![
            Card {
                difficulty: 5.0,
                stability: 5.0,
                last_date: -5.0,
                due: 0.0,
            },
            Card {
                difficulty: 5.0,
                stability: 2.0,
                last_date: -2.0,
                due: 0.0,
            },
        ];
        let results = simulate(&config, &DEFAULT_PARAMETERS, 0.9, None, Some(cards));
        assert_eq!(results.unwrap_err(), FSRSError::InvalidDeckSize);
        Ok(())
    }

    #[test]
    fn optimal_retention() -> Result<()> {
        let learn_span = 1000;
        let learn_limit = 10;
        let fsrs = FSRS::new(None)?;
        let config = SimulatorConfig {
            deck_size: learn_span * learn_limit,
            learn_span,
            max_cost_perday: f32::INFINITY,
            learn_limit,
            ..Default::default()
        };
        let optimal_retention = fsrs.optimal_retention(&config, &[], |_v| true).unwrap();
        assert_eq!(optimal_retention, 0.82115597);
        assert!(fsrs.optimal_retention(&config, &[1.], |_v| true).is_err());
        Ok(())
    }

    #[test]
    fn optimal_retention_with_old_parameters() -> Result<()> {
        let learn_span = 1000;
        let learn_limit = 10;
        let fsrs = FSRS::new(None)?;
        let config = SimulatorConfig {
            deck_size: learn_span * learn_limit,
            learn_span,
            max_cost_perday: f32::INFINITY,
            learn_limit,
            ..Default::default()
        };
        let mut param = DEFAULT_PARAMETERS[..17].to_vec();
        param.extend_from_slice(&[0.0, 0.0]);
        let optimal_retention = fsrs.optimal_retention(&config, &param, |_v| true).unwrap();
        assert_eq!(optimal_retention, 0.84596336);
        Ok(())
    }

    #[test]
    fn extract_simulator_config_from_revlog() {
        let mut revlogs = read_collection().unwrap();
        revlogs.sort_by_cached_key(|r| (r.cid, r.id));
        let day_cutoff = 1720900800;
        let simulator_config = extract_simulator_config(revlogs.clone(), day_cutoff, false);
        assert_eq!(
            simulator_config,
            SimulatorConfig {
                learn_costs: [30.061, 0., 17.298, 12.352],
                review_costs: [19.139, 6.887, 5.83, 4.002],
                first_rating_prob: [0.19349411, 0., 0.14357824, 0.662_927_6],
                review_rating_prob: [0.07351815, 0.9011334, 0.025348445],
                first_rating_offsets: [1.64, 0., 0.69, 0.],
                first_session_lens: [2.74, 0., 1.32, 0.],
                forget_rating_offset: 1.28,
                forget_session_len: 1.77,
                ..Default::default()
            }
        );

        let simulator_config = extract_simulator_config(revlogs, day_cutoff, true);
        assert_eq!(
            simulator_config,
            SimulatorConfig {
                learn_costs: [30.31, 24.3, 16.98, 12.23],
                review_costs: [19.37, 7.12, 5.84, 4.21],
                first_rating_prob: [0.19413717, 0.0012997796, 0.1484375, 0.65612555],
                review_rating_prob: [0.07409216, 0.900103, 0.025804851],
                first_rating_offsets: [1.48, -0.15, 0.63, 0.],
                first_session_lens: [2.69, 1.28, 1.27, 0.],
                forget_rating_offset: 1.19,
                forget_session_len: 1.73,
                ..Default::default()
            }
        );
    }

    #[test]
    fn extract_simulator_config_without_revlog() {
        let simulator_config = extract_simulator_config(vec![], 0, true);
        assert_eq!(simulator_config, SimulatorConfig::default());
    }
}<|MERGE_RESOLUTION|>--- conflicted
+++ resolved
@@ -272,18 +272,11 @@
             (_, false) => todays_review + 1 > config.review_limit,
         } || (cost_per_day[day_index] + fail_cost > config.max_cost_perday)
         {
-<<<<<<< HEAD
             if !is_learn {
                 due_cnt_per_day[day_index] -= 1;
                 if day_index + 1 < due_cnt_per_day.len() {
                     due_cnt_per_day[day_index + 1] += 1;
                 }
-=======
-            due_cnt_per_day[day_index] -= 1;
-            card.due = day_index as f32 + 1.0;
-            if card.due < config.learn_span as f32 {
-                due_cnt_per_day[card.due as usize] += 1;
->>>>>>> dfbc5ffb
             }
             card.due = day_index as f32 + 1.0;
             card_priorities.change_priority(&card_index, card_priority(card, is_learn));
