--- conflicted
+++ resolved
@@ -314,15 +314,11 @@
                     due_cnt_per_day[day_index + 1] += 1;
                 }
             }
-<<<<<<< HEAD
+            card.due = day_index as f32 + 1.0;
             card_priorities.change_priority(
                 &card_index,
                 card_priority(card, is_learn, config.review_priority_fn.as_ref()),
             );
-=======
-            card.due = day_index as f32 + 1.0;
-            card_priorities.change_priority(&card_index, card_priority(card, is_learn));
->>>>>>> 57144d35
             continue;
         }
 
