--- conflicted
+++ resolved
@@ -69,12 +69,6 @@
     use crate::test_helpers::assert_approx_eq;
 
     use super::*;
-<<<<<<< HEAD
-    use burn::tensor::TensorData;
-=======
-    use burn::backend::NdArray;
-    type Backend = NdArray<f32>;
->>>>>>> d07e1516
 
     #[test]
     fn lr_scheduler() {
@@ -87,15 +81,6 @@
             .step_by(1)
             .collect::<Vec<_>>();
 
-<<<<<<< HEAD
-        TensorData::from(&lrs[..]).assert_approx_eq(
-            &TensorData::from([
-                0.1,
-                0.09045084971874785,
-                0.06545084971874875,
-                0.034549150281253875,
-                0.009549150281252989,
-=======
         assert_approx_eq(
             lrs.try_into().unwrap(),
             [
@@ -104,7 +89,6 @@
                 0.026180339887498946,
                 0.013819660112501051,
                 0.0038196601125010526,
->>>>>>> d07e1516
                 0.0,
                 0.003819660112501051,
                 0.013819660112501048,
