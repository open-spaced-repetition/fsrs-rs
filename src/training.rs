use crate::cosine_annealing::CosineAnnealingLR;
use crate::dataset::{FSRSBatch, FSRSBatcher, FSRSDataset};
use crate::model::{Model, ModelConfig};
use crate::weight_clipper::weight_clipper;
use burn::module::Module;
use burn::optim::AdamConfig;
use burn::record::{FullPrecisionSettings, PrettyJsonFileRecorder, Recorder};
use burn::tensor::backend::Backend;
use burn::tensor::{Int, Tensor};
use burn::train::{ClassificationOutput, TrainOutput, TrainStep, ValidStep};
use burn::{
    config::Config, data::dataloader::DataLoaderBuilder, module::Param, tensor::backend::ADBackend,
    train::LearnerBuilder,
};
use log::info;

impl<B: Backend<FloatElem = f32>> Model<B> {
    fn bceloss(&self, retentions: Tensor<B, 2>, labels: Tensor<B, 2>) -> Tensor<B, 1> {
        let loss: Tensor<B, 2> =
            labels.clone() * retentions.clone().log() + (-labels + 1) * (-retentions + 1).log();
        info!("loss: {}", &loss);
        loss.mean().neg()
    }

    pub fn forward_classification(
        &self,
        t_historys: Tensor<B, 2>,
        r_historys: Tensor<B, 2>,
        delta_ts: Tensor<B, 1>,
        labels: Tensor<B, 1, Int>,
    ) -> ClassificationOutput<B> {
        // info!("t_historys: {}", &t_historys);
        // info!("r_historys: {}", &r_historys);
        let (stability, _difficulty) = self.forward(t_historys, r_historys);
        let retention = self.power_forgetting_curve(
            delta_ts.clone().unsqueeze::<2>().transpose(),
            stability.clone(),
        );
        let logits =
            Tensor::cat(vec![-retention.clone() + 1, retention.clone()], 0).reshape([2, -1]);
        info!("stability: {}", &stability);
        info!(
            "delta_ts: {}",
            &delta_ts.clone().unsqueeze::<2>().transpose()
        );
        info!("retention: {}", &retention);
        info!("logits: {}", &logits);
        info!(
            "labels: {}",
            &labels.clone().unsqueeze::<2>().float().transpose()
        );
        let loss = self.bceloss(
            retention,
            labels.clone().unsqueeze::<2>().float().transpose(),
        );
        info!("loss: {}", &loss);
        ClassificationOutput::new(loss, logits, labels)
    }
}

impl<B: ADBackend<FloatElem = f32>> TrainStep<FSRSBatch<B>, ClassificationOutput<B>> for Model<B> {
    fn step(&self, batch: FSRSBatch<B>) -> TrainOutput<ClassificationOutput<B>> {
        let item = self.forward_classification(
            batch.t_historys,
            batch.r_historys,
            batch.delta_ts,
            batch.labels,
        );

        TrainOutput::new(self, item.loss.backward(), item)
    }
}

impl<B: Backend<FloatElem = f32>> ValidStep<FSRSBatch<B>, ClassificationOutput<B>> for Model<B> {
    fn step(&self, batch: FSRSBatch<B>) -> ClassificationOutput<B> {
        self.forward_classification(
            batch.t_historys,
            batch.r_historys,
            batch.delta_ts,
            batch.labels,
        )
    }
}

static ARTIFACT_DIR: &str = "./tmp/fsrs";

#[derive(Config)]
pub struct TrainingConfig {
    pub model: ModelConfig,
    pub optimizer: AdamConfig,
    #[config(default = 10)]
    pub num_epochs: usize,
<<<<<<< HEAD
    #[config(default = 1)]
=======
    #[config(default = 512)]
>>>>>>> 7d80f4ee
    pub batch_size: usize,
    #[config(default = 4)]
    pub num_workers: usize,
    #[config(default = 42)]
    pub seed: u64,
<<<<<<< HEAD
    #[config(default = 1.0e-3)]
=======
    #[config(default = 8.0e-3)]
>>>>>>> 7d80f4ee
    pub learning_rate: f64,
}

pub fn train<B: ADBackend<FloatElem = f32>>(
    artifact_dir: &str,
    config: TrainingConfig,
    device: B::Device,
) {
    std::fs::create_dir_all(artifact_dir).ok();
    config
        .save(&format!("{artifact_dir}/config.json"))
        .expect("Save without error");

    B::seed(config.seed);

    // Data
    let batcher_train: FSRSBatcher<B> = FSRSBatcher::<B>::new(device.clone());
    let batcher_valid = FSRSBatcher::<B::InnerBackend>::new(device.clone());

    let dataloader_train = DataLoaderBuilder::new(batcher_train)
        .batch_size(config.batch_size)
        .shuffle(config.seed)
        .num_workers(config.num_workers)
        .build(FSRSDataset::train());

    let dataloader_test = DataLoaderBuilder::new(batcher_valid)
        .batch_size(config.batch_size)
        .shuffle(config.seed)
        .num_workers(config.num_workers)
        .build(FSRSDataset::test());

    let lr_scheduler = CosineAnnealingLR::init(
        (FSRSDataset::train().len() * config.num_epochs) as f64,
        config.learning_rate,
    );

    let learner = LearnerBuilder::new(artifact_dir)
        // .metric_train_plot(AccuracyMetric::new())
        // .metric_valid_plot(AccuracyMetric::new())
        // .metric_train_plot(LossMetric::new())
        // .metric_valid_plot(LossMetric::new())
        .with_file_checkpointer(10, PrettyJsonFileRecorder::<FullPrecisionSettings>::new())
        .devices(vec![device])
        .num_epochs(config.num_epochs)
        .build(
            config.model.init::<B>(),
            config.optimizer.init(),
            lr_scheduler,
        );

    let mut model_trained = learner.fit(dataloader_train, dataloader_test);
    info!("trained weights: {}", &model_trained.w.val());
    model_trained.w = Param::from(weight_clipper(model_trained.w.val()));
    info!("clipped weights: {}", &model_trained.w.val());

    config
        .save(format!("{ARTIFACT_DIR}/config.json").as_str())
        .unwrap();

    PrettyJsonFileRecorder::<FullPrecisionSettings>::new()
        .record(
            model_trained.into_record(),
            format!("{ARTIFACT_DIR}/model").into(),
        )
        .expect("Failed to save trained model");
}

#[test]
fn test() {
    use burn_ndarray::NdArrayBackend;
    use burn_ndarray::NdArrayDevice;
    type Backend = NdArrayBackend<f32>;
    type AutodiffBackend = burn_autodiff::ADBackendDecorator<Backend>;
    let device = NdArrayDevice::Cpu;

    let artifact_dir = ARTIFACT_DIR;
    train::<AutodiffBackend>(
        artifact_dir,
        TrainingConfig::new(ModelConfig::new(), AdamConfig::new()),
        device,
    );
}<|MERGE_RESOLUTION|>--- conflicted
+++ resolved
@@ -90,21 +90,13 @@
     pub optimizer: AdamConfig,
     #[config(default = 10)]
     pub num_epochs: usize,
-<<<<<<< HEAD
-    #[config(default = 1)]
-=======
     #[config(default = 512)]
->>>>>>> 7d80f4ee
     pub batch_size: usize,
     #[config(default = 4)]
     pub num_workers: usize,
     #[config(default = 42)]
     pub seed: u64,
-<<<<<<< HEAD
-    #[config(default = 1.0e-3)]
-=======
     #[config(default = 8.0e-3)]
->>>>>>> 7d80f4ee
     pub learning_rate: f64,
 }
 
