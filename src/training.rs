use crate::batch_shuffle::{BatchTensorDataset, ShuffleDataLoader};
use crate::cosine_annealing::CosineAnnealingLR;
use crate::dataset::{
    FSRSDataset, FSRSItem, WeightedFSRSItem, prepare_training_data, recency_weighted_fsrs_items,
};
use crate::error::Result;
use crate::model::{Model, ModelConfig};
use crate::parameter_clipper::parameter_clipper;
use crate::pre_training::{pretrain, smooth_and_fill};
use crate::{DEFAULT_PARAMETERS, FSRS, FSRSError};
use burn::backend::Autodiff;
use burn::tensor::cast::ToElement;
use wasm_bindgen::prelude::*;

use burn::lr_scheduler::LrScheduler;
use burn::module::AutodiffModule;
use burn::nn::loss::Reduction;
use burn::optim::Optimizer;
use burn::optim::{AdamConfig, GradientsParams};
use burn::tensor::backend::Backend;
use burn::tensor::{Int, Tensor};
use burn::train::TrainingInterrupter;
use burn::train::renderer::{MetricState, MetricsRenderer, TrainingProgress};
use burn::{config::Config, tensor::backend::AutodiffBackend};
use core::marker::PhantomData;
use log::info;

use std::sync::{Arc, Mutex};

static PARAMS_STDDEV: [f32; 21] = [
    6.43, 9.66, 17.58, 27.85, 0.57, 0.28, 0.6, 0.12, 0.39, 0.18, 0.33, 0.3, 0.09, 0.16, 0.57, 0.25,
    1.03, 0.31, 0.32, 0.14, 0.27,
];

pub struct BCELoss<B: Backend> {
    backend: PhantomData<B>,
}

impl<B: Backend> BCELoss<B> {
    pub const fn new() -> Self {
        Self {
            backend: PhantomData,
        }
    }
    pub fn forward(
        &self,
        retrievability: Tensor<B, 1>,
        labels: Tensor<B, 1>,
        weights: Tensor<B, 1>,
        mean: Reduction,
    ) -> Tensor<B, 1> {
        let loss = (labels.clone() * retrievability.clone().log()
            + (-labels + 1) * (-retrievability + 1).log())
            * weights.clone();
        // info!("loss: {}", &loss);
        match mean {
            Reduction::Mean => loss.mean().neg(),
            Reduction::Sum => loss.sum().neg(),
            Reduction::Auto => (loss.sum() / weights.sum()).neg(),
        }
    }
}

impl<B: Backend> Model<B> {
    pub fn forward_classification(
        &self,
        t_historys: Tensor<B, 2>,
        r_historys: Tensor<B, 2>,
        delta_ts: Tensor<B, 1>,
        labels: Tensor<B, 1, Int>,
        weights: Tensor<B, 1>,
        reduce: Reduction,
    ) -> Tensor<B, 1> {
        // info!("t_historys: {}", &t_historys);
        // info!("r_historys: {}", &r_historys);
        let state = self.forward(t_historys, r_historys, None);
        let retrievability = self.power_forgetting_curve(delta_ts, state.stability);
        BCELoss::new().forward(retrievability, labels.float(), weights, reduce)
    }

    pub(crate) fn l2_regularization(
        &self,
        init_w: Tensor<B, 1>,
        params_stddev: Tensor<B, 1>,
        batch_size: usize,
        total_size: usize,
        gamma: f64,
    ) -> Tensor<B, 1> {
        (self.w.val() - init_w)
            .powi_scalar(2)
            .div(params_stddev.powi_scalar(2))
            .sum()
            .mul_scalar(gamma * batch_size as f64 / total_size as f64)
    }
}

impl<B: AutodiffBackend> Model<B> {
    fn freeze_initial_stability(&self, mut grad: B::Gradients) -> B::Gradients {
        let grad_tensor = self.w.grad(&grad).unwrap();
        let updated_grad_tensor =
            grad_tensor.slice_assign([0..4], Tensor::zeros([4], &B::Device::default()));

        self.w.grad_remove(&mut grad);
        self.w.grad_replace(&mut grad, updated_grad_tensor);
        grad
    }

    fn free_short_term_stability(&self, mut grad: B::Gradients) -> B::Gradients {
        let grad_tensor = self.w.grad(&grad).unwrap();
        let updated_grad_tensor =
            grad_tensor.slice_assign([17..20], Tensor::zeros([3], &B::Device::default()));

        self.w.grad_remove(&mut grad);
        self.w.grad_replace(&mut grad, updated_grad_tensor);
        grad
    }
}

#[derive(Debug, Default, Clone)]
pub struct ProgressState {
    pub epoch: usize,
    pub epoch_total: usize,
    pub items_processed: usize,
    pub items_total: usize,
}

<<<<<<< HEAD
#[wasm_bindgen]
#[derive(Default, Debug)]
pub struct Progress {
    vec: Vec<u32>,
}

#[wasm_bindgen]
impl Progress {
    // The progress vec is length 2. Grep 2291AF52-BEE4-4D54-BAD0-6492DFE368D8
    pub fn new() -> Progress {
        Progress { vec: vec![0; 2] }
    }

    /// Memory will hold [items_processed, items_total]
    pub fn pointer(&self) -> *const u32 {
        self.vec.as_ptr()
    }
}

#[derive(Default)]
=======
#[derive(Debug, Default)]
>>>>>>> 3e2f0b42
pub struct CombinedProgressState {
    pub want_abort: bool,
    pub splits: Vec<ProgressState>,
    finished: bool,
    pub progress: Option<Progress>,
}

impl CombinedProgressState {
    pub fn new_shared(progress: Option<Progress>) -> Arc<Mutex<Self>> {
        let r: Arc<Mutex<CombinedProgressState>> = Default::default();
        r.lock().unwrap().progress = progress;
        r
    }

    pub fn current(&self) -> usize {
        self.splits.iter().map(|s| s.current()).sum()
    }

    pub fn total(&self) -> usize {
        self.splits.iter().map(|s| s.total()).sum()
    }

    pub const fn finished(&self) -> bool {
        self.finished
    }
}

#[derive(Clone)]
pub struct ProgressCollector {
    pub state: Arc<Mutex<CombinedProgressState>>,
    pub interrupter: TrainingInterrupter,
    /// The index of the split we should update.
    pub index: usize,
}

impl ProgressCollector {
    pub fn new(state: Arc<Mutex<CombinedProgressState>>, index: usize) -> Self {
        Self {
            state,
            interrupter: Default::default(),
            index,
        }
    }
}

impl ProgressState {
    pub const fn current(&self) -> usize {
        self.epoch.saturating_sub(1) * self.items_total + self.items_processed
    }

    pub const fn total(&self) -> usize {
        self.epoch_total * self.items_total
    }
}

impl MetricsRenderer for ProgressCollector {
    fn update_train(&mut self, _state: MetricState) {}

    fn update_valid(&mut self, _state: MetricState) {}

    fn render_train(&mut self, item: TrainingProgress) {
        let mut info = self.state.lock().unwrap();
        let split = &mut info.splits[self.index];
        split.epoch = item.epoch;
        split.epoch_total = item.epoch_total;
        split.items_processed = item.progress.items_processed;
        split.items_total = item.progress.items_total;
        if info.progress.is_some() {
            // The progress vec is length 2. Grep 2291AF52-BEE4-4D54-BAD0-6492DFE368D8
            info.progress.as_mut().unwrap().vec[0] = info.current() as u32;
            if info.progress.as_mut().unwrap().vec[1] == 0 {
                info.progress.as_mut().unwrap().vec[1] = info.total() as u32;
            }
        }
        if info.want_abort {
            self.interrupter.stop();
        }
    }

    fn render_valid(&mut self, _item: TrainingProgress) {}
}

#[derive(Config)]
pub(crate) struct TrainingConfig {
    pub model: ModelConfig,
    pub optimizer: AdamConfig,
    #[config(default = 5)]
    pub num_epochs: usize,
    #[config(default = 512)]
    pub batch_size: usize,
    #[config(default = 2023)]
    pub seed: u64,
    #[config(default = 4e-2)]
    pub learning_rate: f64,
    #[config(default = 64)]
    pub max_seq_len: usize,
    #[config(default = 1.0)]
    pub gamma: f64,
}

pub fn calculate_average_recall(items: &[FSRSItem]) -> f32 {
    let (total_recall, total_reviews) = items
        .iter()
        .map(|item| item.current())
        .fold((0u32, 0u32), |(sum, count), review| {
            (sum + (review.rating > 1) as u32, count + 1)
        });

    if total_reviews == 0 {
        return 0.0;
    }
    total_recall as f32 / total_reviews as f32
}

/// Input parameters for computing FSRS parameters
#[derive(Clone, Debug)]
pub struct ComputeParametersInput {
    /// The training set containing review history
    pub train_set: Vec<FSRSItem>,
    /// Optional progress tracking
    pub progress: Option<Arc<Mutex<CombinedProgressState>>>,
    /// Whether to enable short-term memory parameters
    pub enable_short_term: bool,
    /// Number of relearning steps
    pub num_relearning_steps: Option<usize>,
}

impl Default for ComputeParametersInput {
    fn default() -> Self {
        Self {
            train_set: Vec::new(),
            progress: None,
            enable_short_term: true,
            num_relearning_steps: None,
        }
    }
}

impl<B: Backend> FSRS<B> {
    /// Calculate appropriate parameters for the provided review history.
    pub fn compute_parameters(
        &self,
        ComputeParametersInput {
            train_set,
            progress,
            enable_short_term,
            num_relearning_steps,
            ..
        }: ComputeParametersInput,
    ) -> Result<Vec<f32>> {
        let finish_progress = || {
            if let Some(progress) = &progress {
                // The progress state at completion time may not indicate completion, because:
                // - If there were fewer than 512 entries, render_train() will have never been called
                // - One or more of the splits may have ignored later epochs, if accuracy went backwards
                // Because of this, we need a separate finished flag.
                progress.lock().unwrap().finished = true;
            }
        };

        let (pre_train_set, train_set) = prepare_training_data(train_set);
        let average_recall = calculate_average_recall(&train_set);
        if train_set.len() < 8 {
            finish_progress();
            return Ok(DEFAULT_PARAMETERS.to_vec());
        }

        let (initial_stability, initial_rating_count) =
            pretrain(pre_train_set.clone(), average_recall).inspect_err(|_e| {
                finish_progress();
            })?;
        let pretrained_parameters: Vec<f32> = initial_stability
            .into_iter()
            .chain(DEFAULT_PARAMETERS[4..].iter().copied())
            .collect();
        if train_set.len() == pre_train_set.len() || train_set.len() < 64 {
            finish_progress();
            return Ok(pretrained_parameters);
        }
        let config = TrainingConfig::new(
            ModelConfig {
                freeze_initial_stability: !enable_short_term,
                initial_stability: Some(initial_stability),
                freeze_short_term_stability: !enable_short_term,
                num_relearning_steps: num_relearning_steps.unwrap_or(1),
            },
            AdamConfig::new().with_epsilon(1e-8),
        );
        let mut weighted_train_set = recency_weighted_fsrs_items(train_set);
        weighted_train_set.retain(|item| item.item.reviews.len() <= config.max_seq_len);

        if let Some(progress) = &progress {
            let progress_state = ProgressState {
                epoch_total: config.num_epochs,
                items_total: weighted_train_set.len(),
                epoch: 0,
                items_processed: 0,
            };
            progress.lock().unwrap().splits = vec![progress_state];
        }
        let model = train::<Autodiff<B>>(
            weighted_train_set.clone(),
            weighted_train_set,
            &config,
            self.device(),
            progress.clone().map(|p| ProgressCollector::new(p, 0)),
        );

        let optimized_parameters = model
            .inspect_err(|_e| {
                finish_progress();
            })?
            .w
            .val()
            .to_data()
            .to_vec()
            .unwrap();

        finish_progress();

        if optimized_parameters
            .iter()
            .any(|parameter: &f32| parameter.is_infinite())
        {
            return Err(FSRSError::InvalidInput);
        }

        let mut optimized_initial_stability = optimized_parameters[0..4]
            .iter()
            .enumerate()
            .map(|(i, &val)| (i as u32 + 1, val))
            .collect();
        let clamped_stability =
            smooth_and_fill(&mut optimized_initial_stability, &initial_rating_count).unwrap();
        let optimized_parameters = clamped_stability
            .into_iter()
            .chain(optimized_parameters[4..].iter().copied())
            .collect();

        Ok(optimized_parameters)
    }

    pub fn benchmark(
        &self,
        ComputeParametersInput {
            train_set,
            enable_short_term,
            num_relearning_steps,
            ..
        }: ComputeParametersInput,
    ) -> Vec<f32> {
        let average_recall = calculate_average_recall(&train_set);
        let (pre_train_set, _next_train_set) = train_set
            .clone()
            .into_iter()
            .partition(|item| item.long_term_review_cnt() == 1);
        let initial_stability = pretrain(pre_train_set, average_recall).unwrap().0;
        let config = TrainingConfig::new(
            ModelConfig {
                freeze_initial_stability: !enable_short_term,
                initial_stability: Some(initial_stability),
                freeze_short_term_stability: !enable_short_term,
                num_relearning_steps: num_relearning_steps.unwrap_or(1),
            },
            AdamConfig::new().with_epsilon(1e-8),
        );
        let mut weighted_train_set = recency_weighted_fsrs_items(train_set);
        weighted_train_set.retain(|item| item.item.reviews.len() <= config.max_seq_len);
        let model = train::<Autodiff<B>>(
            weighted_train_set.clone(),
            weighted_train_set,
            &config,
            self.device(),
            None,
        );
        let parameters: Vec<f32> = model.unwrap().w.val().to_data().to_vec::<f32>().unwrap();
        parameters
    }
}

fn train<B: AutodiffBackend>(
    train_set: Vec<WeightedFSRSItem>,
    test_set: Vec<WeightedFSRSItem>,
    config: &TrainingConfig,
    device: B::Device,
    progress: Option<ProgressCollector>,
) -> Result<Model<B>> {
    B::seed(config.seed);

    // Training data
    let total_size = train_set.len();
    let iterations = (total_size / config.batch_size + 1) * config.num_epochs;
    let batch_dataset = BatchTensorDataset::<B>::new(
        FSRSDataset::from(train_set),
        config.batch_size,
        device.clone(),
    );
    let dataloader_train = ShuffleDataLoader::new(batch_dataset, config.seed);

    let batch_dataset = BatchTensorDataset::<B::InnerBackend>::new(
        FSRSDataset::from(test_set.clone()),
        config.batch_size,
        device.clone(),
    );
    let dataloader_valid = ShuffleDataLoader::new(batch_dataset, config.seed);

    let mut lr_scheduler = CosineAnnealingLR::init(iterations as f64, config.learning_rate);
    let interrupter = TrainingInterrupter::new();
    let mut renderer: Box<dyn MetricsRenderer> = match progress {
        Some(mut progress) => {
            progress.interrupter = interrupter.clone();
            Box::new(progress)
        }
        None => Box::new(NoProgress {}),
    };

    let mut model: Model<B> = config.model.init();
    let init_w = model.w.val();
    let params_stddev = Tensor::from_floats(PARAMS_STDDEV, &device);
    let mut optim = config.optimizer.init::<B, Model<B>>();

    let mut best_loss = f64::INFINITY;
    let mut best_model = model.clone();
    for epoch in 1..=config.num_epochs {
        let mut iterator = dataloader_train.iter();
        let mut iteration = 0;
        while let Some(item) = iterator.next() {
            iteration += 1;
            let real_batch_size = item.delta_ts.shape().dims[0];
            let lr = LrScheduler::step(&mut lr_scheduler);
            let progress = iterator.progress();
            let penalty = model.l2_regularization(
                init_w.clone(),
                params_stddev.clone(),
                real_batch_size,
                total_size,
                config.gamma,
            );
            let loss = model.forward_classification(
                item.t_historys,
                item.r_historys,
                item.delta_ts,
                item.labels,
                item.weights,
                Reduction::Sum,
            );
            let mut gradients = (loss + penalty).backward();
            if config.model.freeze_initial_stability {
                gradients = model.freeze_initial_stability(gradients);
            }
            if config.model.freeze_short_term_stability {
                gradients = model.free_short_term_stability(gradients);
            }
            let grads = GradientsParams::from_grads(gradients, &model);
            model = optim.step(lr, model, grads);
            model.w = parameter_clipper(model.w, config.model.num_relearning_steps);
            // info!("epoch: {:?} iteration: {:?} lr: {:?}", epoch, iteration, lr);
            renderer.render_train(TrainingProgress {
                progress,
                epoch,
                epoch_total: config.num_epochs,
                iteration,
            });

            if interrupter.should_stop() {
                break;
            }
        }

        if interrupter.should_stop() {
            break;
        }

        let model_valid = model.valid();
        let mut loss_valid = 0.0;
        for batch in dataloader_valid.iter() {
            let real_batch_size = batch.delta_ts.shape().dims[0];
            let penalty = model_valid.l2_regularization(
                init_w.valid(),
                params_stddev.valid(),
                real_batch_size,
                total_size,
                config.gamma,
            );
            let loss = model_valid.forward_classification(
                batch.t_historys,
                batch.r_historys,
                batch.delta_ts,
                batch.labels,
                batch.weights,
                Reduction::Sum,
            );
            let loss = loss.into_scalar().to_f64();
            let penalty = penalty.into_scalar().to_f64();
            loss_valid += loss + penalty;

            if interrupter.should_stop() {
                break;
            }
        }
        loss_valid /= test_set.len() as f64;
        info!("epoch: {:?} loss: {:?}", epoch, loss_valid);
        if loss_valid < best_loss {
            best_loss = loss_valid;
            best_model = model.clone();
        }
    }

    info!("best_loss: {:?}", best_loss);

    if interrupter.should_stop() {
        return Err(FSRSError::Interrupted);
    }

    Ok(best_model)
}

struct NoProgress {}

impl MetricsRenderer for NoProgress {
    fn update_train(&mut self, _state: MetricState) {}

    fn update_valid(&mut self, _state: MetricState) {}

    fn render_train(&mut self, _item: TrainingProgress) {}

    fn render_valid(&mut self, _item: TrainingProgress) {}
}

#[cfg(test)]
mod tests {
    use std::fs::create_dir_all;
    use std::path::Path;
    use std::thread;
    use std::time::Duration;

    use super::*;
    use crate::convertor_tests::anki21_sample_file_converted_to_fsrs;
    use crate::convertor_tests::data_from_csv;
    use crate::dataset::FSRSBatch;
    use crate::test_helpers::TestHelper;
    use burn::backend::NdArray;
    use log::LevelFilter;

    #[test]
    fn test_calculate_average_recall() {
        let items = anki21_sample_file_converted_to_fsrs();
        let average_recall = calculate_average_recall(&items);
        assert_eq!(average_recall, 0.9435269);
    }

    #[test]
    fn test_loss_and_grad() {
        use burn::backend::ndarray::NdArrayDevice;
        use burn::tensor::TensorData;

        let config = ModelConfig::default();
        let device = NdArrayDevice::Cpu;
        type B = Autodiff<NdArray<f32>>;
        let mut model: Model<B> = config.init();
        let init_w = model.w.val();
        let params_stddev = Tensor::from_floats(PARAMS_STDDEV, &device);

        let item = FSRSBatch {
            t_historys: Tensor::from_floats(
                TensorData::from([
                    [0.0, 0.0, 0.0, 0.0],
                    [0.0, 0.0, 0.0, 0.0],
                    [0.0, 0.0, 0.0, 1.0],
                    [0.0, 1.0, 1.0, 3.0],
                    [1.0, 3.0, 3.0, 5.0],
                    [3.0, 6.0, 6.0, 12.0],
                ]),
                &device,
            ),
            r_historys: Tensor::from_floats(
                TensorData::from([
                    [1.0, 2.0, 3.0, 4.0],
                    [3.0, 4.0, 2.0, 4.0],
                    [1.0, 4.0, 4.0, 3.0],
                    [4.0, 3.0, 3.0, 3.0],
                    [3.0, 1.0, 3.0, 3.0],
                    [2.0, 3.0, 3.0, 4.0],
                ]),
                &device,
            ),
            delta_ts: Tensor::from_floats([4.0, 11.0, 12.0, 23.0], &device),
            labels: Tensor::from_ints([1, 1, 1, 0], &device),
            weights: Tensor::from_floats([1.0, 1.0, 1.0, 1.0], &device),
        };

        let loss = model.forward_classification(
            item.t_historys,
            item.r_historys,
            item.delta_ts,
            item.labels,
            item.weights,
            Reduction::Sum,
        );

        assert_eq!(loss.clone().into_scalar().to_f32(), 4.514678);
        let gradients = loss.backward();

        let w_grad = model.w.grad(&gradients).unwrap();

        w_grad.to_data().to_vec::<f32>().unwrap().assert_approx_eq([
            -0.09797614,
            -0.0072790897,
            -0.0013130545,
            0.005998563,
            0.0407578,
            -0.059734516,
            0.030936655,
            -1.0551243,
            0.5905802,
            -3.1485205,
            0.5726496,
            -0.020666558,
            0.055198837,
            -0.1750127,
            -0.0013422092,
            -0.15273236,
            0.21408938,
            0.11237624,
            -0.005392518,
            -0.43270105,
            0.24273443,
        ]);

        let config =
            TrainingConfig::new(ModelConfig::default(), AdamConfig::new().with_epsilon(1e-8));
        let mut optim = config.optimizer.init::<B, Model<B>>();
        let lr = 0.04;
        let grads = GradientsParams::from_grads(gradients, &model);
        model = optim.step(lr, model, grads);
        model.w = parameter_clipper(model.w, config.model.num_relearning_steps);
        model
            .w
            .val()
            .to_data()
            .to_vec::<f32>()
            .unwrap()
            .assert_approx_eq([
                0.2572, 1.2170999, 3.3001997, 16.1107, 6.9714003, 0.61, 2.0566, 0.0469, 1.4861001,
                0.15200001, 0.97779995, 1.8889999, 0.07330001, 0.3527, 2.3333998, 0.2591, 2.9604,
                0.7136, 0.37319994, 0.1837, 0.16000001,
            ]);

        let penalty =
            model.l2_regularization(init_w.clone(), params_stddev.clone(), 512, 1000, 2.0);
        assert_eq!(penalty.clone().into_scalar().to_f32(), 0.67711174);

        let gradients = penalty.backward();
        let w_grad = model.w.grad(&gradients).unwrap();
        w_grad.to_data().to_vec::<f32>().unwrap().assert_approx_eq([
            0.0019813816,
            0.00087788026,
            0.00026506305,
            -0.00010561578,
            -0.25213888,
            1.0448985,
            -0.22755535,
            5.688889,
            -0.5385926,
            2.5283954,
            -0.75225013,
            0.9102214,
            -10.113578,
            3.1999993,
            0.2521374,
            1.3107198,
            -0.07721739,
            -0.85244584,
            0.79999864,
            4.179591,
            -1.1237309,
        ]);

        let item = FSRSBatch {
            t_historys: Tensor::from_floats(
                TensorData::from([
                    [0.0, 0.0, 0.0, 0.0],
                    [0.0, 0.0, 0.0, 0.0],
                    [0.0, 0.0, 0.0, 1.0],
                    [0.0, 1.0, 1.0, 3.0],
                    [1.0, 3.0, 3.0, 5.0],
                    [3.0, 6.0, 6.0, 12.0],
                ]),
                &device,
            ),
            r_historys: Tensor::from_floats(
                TensorData::from([
                    [1.0, 2.0, 3.0, 4.0],
                    [3.0, 4.0, 2.0, 4.0],
                    [1.0, 4.0, 4.0, 3.0],
                    [4.0, 3.0, 3.0, 3.0],
                    [3.0, 1.0, 3.0, 3.0],
                    [2.0, 3.0, 3.0, 4.0],
                ]),
                &device,
            ),
            delta_ts: Tensor::from_floats([4.0, 11.0, 12.0, 23.0], &device),
            labels: Tensor::from_ints([1, 1, 1, 0], &device),
            weights: Tensor::from_floats([1.0, 1.0, 1.0, 1.0], &device),
        };

        let loss = model.forward_classification(
            item.t_historys,
            item.r_historys,
            item.delta_ts,
            item.labels,
            item.weights,
            Reduction::Sum,
        );
        assert_eq!(loss.clone().into_scalar().to_f32(), 4.2499204);
        let gradients = loss.backward();
        let w_grad = model.w.grad(&gradients).unwrap();
        w_grad
            .clone()
            .into_data()
            .to_vec::<f32>()
            .unwrap()
            .assert_approx_eq([
                -0.05351858,
                -0.0059409104,
                -0.0011449483,
                0.005621137,
                0.021848494,
                0.023732044,
                0.021317776,
                -0.6712053,
                0.58890355,
                -2.8758395,
                0.60074204,
                -0.018340506,
                0.045839258,
                -0.14551935,
                -0.0013418762,
                -0.11314997,
                0.20784476,
                0.112954974,
                0.01292,
                -0.37279338,
                0.44497335,
            ]);
        let grads = GradientsParams::from_grads(gradients, &model);
        model = optim.step(lr, model, grads);
        model.w = parameter_clipper(model.w, config.model.num_relearning_steps);
        model
            .w
            .val()
            .to_data()
            .to_vec::<f32>()
            .unwrap()
            .assert_approx_eq([
                0.2949936,
                1.2566863,
                3.3399637,
                16.07079,
                6.9337125,
                0.62391204,
                2.017639,
                0.08549303,
                1.4461032,
                0.19186467,
                0.93776166,
                1.9288048,
                0.03366305,
                0.3923405,
                2.373399,
                0.29835668,
                2.9204354,
                0.6735949,
                0.35604826,
                0.22343501,
                0.121036425,
            ]);
    }

    #[test]
    fn training() {
        if std::env::var("SKIP_TRAINING").is_ok() {
            println!("Skipping test in CI");
            return;
        }

        let artifact_dir = std::env::var("BURN_LOG");

        if let Ok(artifact_dir) = artifact_dir {
            let _ = create_dir_all(&artifact_dir);
            let log_file = Path::new(&artifact_dir).join("training.log");
            fern::Dispatch::new()
                .format(|out, message, record| {
                    out.finish(format_args!(
                        "[{}][{}] {}",
                        record.target(),
                        record.level(),
                        message
                    ))
                })
                .level(LevelFilter::Info)
                .chain(fern::log_file(log_file).unwrap())
                .apply()
                .unwrap();
        }
        for items in [anki21_sample_file_converted_to_fsrs(), data_from_csv()] {
            for enable_short_term in [true, false] {
                let progress = CombinedProgressState::new_shared();
                let progress2 = Some(progress.clone());
                thread::spawn(move || {
                    let mut finished = false;
                    while !finished {
                        thread::sleep(Duration::from_millis(500));
                        let guard = progress.lock().unwrap();
                        finished = guard.finished();
                        println!("progress: {}/{}", guard.current(), guard.total());
                    }
                });

                let fsrs = FSRS::new(Some(&[])).unwrap();
                let parameters = fsrs
                    .compute_parameters(ComputeParametersInput {
                        train_set: items.clone(),
                        progress: progress2,
                        enable_short_term,
                        num_relearning_steps: None,
                    })
                    .unwrap();
                dbg!(&parameters);

                // evaluate
                let model = FSRS::new(Some(&parameters)).unwrap();
                let metrics = model.evaluate(items.clone(), |_| true).unwrap();
                dbg!(&metrics);
            }
        }
    }
}<|MERGE_RESOLUTION|>--- conflicted
+++ resolved
@@ -124,7 +124,6 @@
     pub items_total: usize,
 }
 
-<<<<<<< HEAD
 #[wasm_bindgen]
 #[derive(Default, Debug)]
 pub struct Progress {
@@ -144,10 +143,7 @@
     }
 }
 
-#[derive(Default)]
-=======
 #[derive(Debug, Default)]
->>>>>>> 3e2f0b42
 pub struct CombinedProgressState {
     pub want_abort: bool,
     pub splits: Vec<ProgressState>,
