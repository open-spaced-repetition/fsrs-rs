use crate::dataset::{FSRSBatch, FSRSBatcher, FSRSDataset};
use crate::model::{Model, ModelConfig};
use crate::weight_clipper::weight_clipper;
use burn::module::Module;
use burn::optim::AdamConfig;
use burn::record::{FullPrecisionSettings, PrettyJsonFileRecorder, Recorder};
use burn::tensor::backend::Backend;
use burn::tensor::{Int, Tensor};
use burn::train::{ClassificationOutput, TrainOutput, TrainStep, ValidStep};
use burn::{
    config::Config, data::dataloader::DataLoaderBuilder, module::Param, tensor::backend::ADBackend,
    train::LearnerBuilder,
};
use log::info;

impl<B: Backend<FloatElem = f32>> Model<B> {
    fn bceloss(&self, retentions: Tensor<B, 1>, labels: Tensor<B, 1>) -> Tensor<B, 1> {
        let loss: Tensor<B, 1> =
            labels.clone() * retentions.clone().log() + (-labels + 1) * (-retentions + 1).log();
        loss.mean().neg()
    }

    pub fn forward_classification(
        &self,
        t_historys: Tensor<B, 2>,
        r_historys: Tensor<B, 2>,
        delta_ts: Tensor<B, 1>,
        labels: Tensor<B, 1, Int>,
    ) -> ClassificationOutput<B> {
        // info!("t_historys: {}", &t_historys);
        // info!("r_historys: {}", &r_historys);
        let (stability, _difficulty) = self.forward(t_historys, r_historys);
        let retention = self.power_forgetting_curve(delta_ts.clone(), stability.clone());
        let logits =
            Tensor::cat(vec![-retention.clone() + 1, retention.clone()], 0).reshape([1, -1]);
        info!("stability: {}", &stability);
        info!("delta_ts: {}", &delta_ts);
        info!("retention: {}", &retention);
        info!("logits: {}", &logits);
        info!("labels: {}", &labels);
<<<<<<< HEAD
        let loss = self.bceloss(retention.clone(), labels.clone().float());
        info!("loss: {}", &loss);
=======
        let loss = self.bceloss(retention, labels.clone().float());
>>>>>>> c242a492
        ClassificationOutput::new(loss, logits, labels)
    }
}

impl<B: ADBackend<FloatElem = f32>> TrainStep<FSRSBatch<B>, ClassificationOutput<B>> for Model<B> {
    fn step(&self, batch: FSRSBatch<B>) -> TrainOutput<ClassificationOutput<B>> {
        let item = self.forward_classification(
            batch.t_historys,
            batch.r_historys,
            batch.delta_ts,
            batch.labels,
        );

        TrainOutput::new(self, item.loss.backward(), item)
    }
}

impl<B: Backend<FloatElem = f32>> ValidStep<FSRSBatch<B>, ClassificationOutput<B>> for Model<B> {
    fn step(&self, batch: FSRSBatch<B>) -> ClassificationOutput<B> {
        self.forward_classification(
            batch.t_historys,
            batch.r_historys,
            batch.delta_ts,
            batch.labels,
        )
    }
}

static ARTIFACT_DIR: &str = "./tmp/fsrs";

#[derive(Config)]
pub struct TrainingConfig {
    pub model: ModelConfig,
    pub optimizer: AdamConfig,
    #[config(default = 10)]
    pub num_epochs: usize,
    #[config(default = 2)]
    pub batch_size: usize,
    #[config(default = 4)]
    pub num_workers: usize,
    #[config(default = 42)]
    pub seed: u64,
    #[config(default = 1.0e-4)]
    pub learning_rate: f64,
}

pub fn train<B: ADBackend<FloatElem = f32>>(
    artifact_dir: &str,
    config: TrainingConfig,
    device: B::Device,
) {
    std::fs::create_dir_all(artifact_dir).ok();
    config
        .save(&format!("{artifact_dir}/config.json"))
        .expect("Save without error");

    B::seed(config.seed);

    // Data
    let batcher_train: FSRSBatcher<B> = FSRSBatcher::<B>::new(device.clone());
    let batcher_valid = FSRSBatcher::<B::InnerBackend>::new(device.clone());

    let dataloader_train = DataLoaderBuilder::new(batcher_train)
        .batch_size(config.batch_size)
        .shuffle(config.seed)
        .num_workers(config.num_workers)
        .build(FSRSDataset::train());

    let dataloader_test = DataLoaderBuilder::new(batcher_valid)
        .batch_size(config.batch_size)
        .shuffle(config.seed)
        .num_workers(config.num_workers)
        .build(FSRSDataset::test());

    let learner = LearnerBuilder::new(artifact_dir)
        // .metric_train_plot(AccuracyMetric::new())
        // .metric_valid_plot(AccuracyMetric::new())
        // .metric_train_plot(LossMetric::new())
        // .metric_valid_plot(LossMetric::new())
        .with_file_checkpointer(1, PrettyJsonFileRecorder::<FullPrecisionSettings>::new())
        .devices(vec![device])
        .num_epochs(config.num_epochs)
        .build(
            config.model.init::<B>(),
            config.optimizer.init(),
            config.learning_rate,
        );

    let mut model_trained = learner.fit(dataloader_train, dataloader_test);
    info!("trained weights: {}", &model_trained.w.val());
    model_trained.w = Param::from(weight_clipper(model_trained.w.val()));
    info!("clipped weights: {}", &model_trained.w.val());

    config
        .save(format!("{ARTIFACT_DIR}/config.json").as_str())
        .unwrap();

    PrettyJsonFileRecorder::<FullPrecisionSettings>::new()
        .record(
            model_trained.into_record(),
            format!("{ARTIFACT_DIR}/model").into(),
        )
        .expect("Failed to save trained model");
}

#[test]
fn test() {
    use burn_ndarray::NdArrayBackend;
    use burn_ndarray::NdArrayDevice;
    type Backend = NdArrayBackend<f32>;
    type AutodiffBackend = burn_autodiff::ADBackendDecorator<Backend>;
    let device = NdArrayDevice::Cpu;

    let artifact_dir = ARTIFACT_DIR;
    train::<AutodiffBackend>(
        artifact_dir,
        TrainingConfig::new(ModelConfig::new(), AdamConfig::new()),
        device,
    );
}<|MERGE_RESOLUTION|>--- conflicted
+++ resolved
@@ -38,12 +38,7 @@
         info!("retention: {}", &retention);
         info!("logits: {}", &logits);
         info!("labels: {}", &labels);
-<<<<<<< HEAD
-        let loss = self.bceloss(retention.clone(), labels.clone().float());
-        info!("loss: {}", &loss);
-=======
         let loss = self.bceloss(retention, labels.clone().float());
->>>>>>> c242a492
         ClassificationOutput::new(loss, logits, labels)
     }
 }
