--- conflicted
+++ resolved
@@ -61,9 +61,10 @@
     }
 }
 
-<<<<<<< HEAD
-fn row_to_revlog_entry(row: &Row) -> Result<RevlogEntry> {
-    Ok(RevlogEntry {
+impl TryFrom<&Row<'_>> for RevlogEntry {
+    type Error = rusqlite::Error;
+    fn try_from(row: &Row<'_>) -> Result<Self> {
+        Ok(RevlogEntry {
         id: row.get(0)?,
         cid: row.get(1)?,
         usn: row.get(2)?,
@@ -73,20 +74,8 @@
         ease_factor: row.get(6)?,
         taken_millis: row.get(7)?,
         review_kind: row.get(8)?,
-    })
-=======
-impl TryFrom<&Row<'_>> for RevlogEntry {
-    type Error = rusqlite::Error;
-    fn try_from(row: &Row<'_>) -> Result<Self> {
-        Ok(RevlogEntry {
-            id: row.get(0)?,
-            cid: row.get(1)?,
-            button_chosen: row.get(2)?,
-            review_kind: row.get(3).unwrap_or_default(),
-            delta_t: 0,
         })
     }
->>>>>>> 8b88257d
 }
 
 fn filter_out_cram(entries: Vec<RevlogEntry>) -> Vec<RevlogEntry> {
