--- conflicted
+++ resolved
@@ -10,11 +10,6 @@
 use chrono::prelude::*;
 use chrono_tz::Tz;
 use itertools::Itertools;
-<<<<<<< HEAD
-=======
-use rusqlite::Connection;
-use rusqlite::{Result, Row};
->>>>>>> 64b5f518
 use serde::{Deserialize, Serialize};
 
 #[derive(Clone, Copy, Debug, Default, PartialEq)]
@@ -190,6 +185,7 @@
     revlogs
 }
 
+/*
 #[derive(Debug, Clone, Serialize, Deserialize, PartialEq)]
 pub struct RevlogCsv {
     // card_id,review_time,review_rating,review_state,review_duration
@@ -200,10 +196,6 @@
     pub review_duration: u32,
 }
 
-<<<<<<< HEAD
-/*
-=======
->>>>>>> 64b5f518
 pub(crate) fn data_from_csv() -> Vec<FSRSItem> {
     const CSV_FILE: &str = "tests/data/revlog.csv";
     let rdr = csv::ReaderBuilder::new();
