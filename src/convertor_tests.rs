use crate::convertor_tests::RevlogReviewKind::*;
use crate::dataset::{constant_weighted_fsrs_items, FSRSBatcher};
use crate::dataset::{FSRSItem, FSRSReview};
// use crate::optimal_retention::{RevlogEntry, RevlogReviewKind};
use crate::test_helpers::NdArrayAutodiff;
use burn::backend::ndarray::NdArrayDevice;
use burn::data::dataloader::batcher::Batcher;
use burn::data::dataloader::Dataset;
use burn::data::dataset::InMemDataset;
use burn::tensor::Data;
use chrono::prelude::*;
use chrono_tz::Tz;
use itertools::Itertools;
use serde::{Deserialize, Serialize};

/*
impl rusqlite::types::FromSql for RevlogReviewKind {
    fn column_result(value: rusqlite::types::ValueRef<'_>) -> rusqlite::types::FromSqlResult<Self> {
        let rusqlite::types::ValueRef::Integer(i) = value else {
            return Err(rusqlite::types::FromSqlError::InvalidType);
        };
        match i {
            0 => Ok(RevlogReviewKind::Learning),
            1 => Ok(RevlogReviewKind::Review),
            2 => Ok(RevlogReviewKind::Relearning),
            3 => Ok(RevlogReviewKind::Filtered),
            4 => Ok(RevlogReviewKind::Manual),
            _ => Err(rusqlite::types::FromSqlError::InvalidType),
        }
    }
}
*/

#[derive(Clone, Copy, Debug, Default, PartialEq)]
pub struct RevlogEntry {
    pub id: i64,
    pub cid: i64,
    // pub usn: i32,
    /// - In the V1 scheduler, 3 represents easy in the learning case.
    /// - 0 represents manual rescheduling.
    pub button_chosen: u8,
    /// Positive values are in days, negative values in seconds.
    // pub interval: i32,
    /// Positive values are in days, negative values in seconds.
    pub last_interval: i32,
    /// Card's ease after answering, stored as 10x the %, eg 2500 represents
    /// 250%.
    // pub ease_factor: u32,
    /// Amount of milliseconds taken to answer the card.
    // pub taken_millis: u32,
    pub review_kind: RevlogReviewKind,
}

#[derive(Clone, Copy, Debug, Default, PartialEq, Eq, PartialOrd, Ord)]
pub enum RevlogReviewKind {
    #[default]
    Learning = 0,
    Review = 1,
    Relearning = 2,
    /// Old Anki versions called this "Cram" or "Early", and assigned it when
    /// reviewing cards ahead. It is now only used for filtered decks with
    /// rescheduling disabled.
    Filtered = 3,
    Manual = 4,
}

// fn filter_out_cram(entries: Vec<RevlogEntry>) -> Vec<RevlogEntry> {
//     entries
//         .into_iter()
//         .filter(|entry| entry.review_kind != Filtered || entry.ease_factor != 0)
//         .collect()
// }
//
// fn filter_out_manual(entries: Vec<RevlogEntry>) -> Vec<RevlogEntry> {
//     entries
//         .into_iter()
//         .filter(|entry| entry.review_kind != Manual && entry.button_chosen != 0)
//         .collect()
// }

fn remove_revlog_before_last_first_learn(entries: Vec<RevlogEntry>) -> Vec<RevlogEntry> {
    let mut last_first_learn_index = 0;
    for (index, entry) in entries.iter().enumerate().rev() {
        if entry.review_kind == Learning {
            last_first_learn_index = index;
        } else if last_first_learn_index != 0 {
            break;
        }
    }
    if entries[last_first_learn_index].review_kind == Learning {
        entries[last_first_learn_index..].to_vec()
    } else {
        vec![]
    }
}

fn convert_to_date(timestamp: i64, minute_offset: i32) -> NaiveDate {
    let timestamp_seconds = timestamp + i64::from(minute_offset) * 60 * 1000;
    let datetime = Utc.timestamp_millis_opt(timestamp_seconds).unwrap();
    datetime.date_naive()
}

/// Given a list of revlog entries for a single card with length n, we create
/// n-1 FSRS items, where each item contains the history of the preceding reviews.

fn convert_to_fsrs_items(
    mut entries: Vec<RevlogEntry>,
<<<<<<< HEAD
    minute_offset: i32,
) -> Option<Vec<FSRSItem>> {
=======
    next_day_starts_at: i64,
    timezone: Tz,
) -> Option<Vec<(i64, FSRSItem)>> {
>>>>>>> b06352db
    // entries = filter_out_cram(entries);
    // entries = filter_out_manual(entries);
    entries = remove_revlog_before_last_first_learn(entries);

    for i in 1..entries.len() {
        let date_current = convert_to_date(entries[i].id, minute_offset);
        let date_previous = convert_to_date(entries[i - 1].id, minute_offset);
        entries[i].last_interval = (date_current - date_previous).num_days() as i32;
    }

    Some(
        entries
            .iter()
            .enumerate()
            .skip(1)
            .map(|(idx, entry)| {
                let reviews = entries
                    .iter()
                    .take(idx + 1)
                    .map(|r| FSRSReview {
                        rating: r.button_chosen as u32,
                        delta_t: r.last_interval as u32,
                    })
                    .collect();
                (entry.id, FSRSItem { reviews })
            })
            .filter(|(_, item)| item.current().delta_t > 0)
            .collect(),
    )
}

pub fn to_revlog_entry(
    cids: &[i64],
    eases: &[u8],
    // factors: &[u32],
    ids: &[i64],
    // ivls: &[i32],
    // last_ivls: &[i32],
    // times: &[u32],
    types: &[u8],
    // usns: &[i32],
) -> Vec<RevlogEntry> {
    ids.into_iter()
        .enumerate()
        .map(|(i, _id)| RevlogEntry {
            id: ids[i],
            cid: cids[i],
            // usn: usns[i],
            button_chosen: eases[i],
            // interval: ivls[i],
            last_interval: 0,
            // ease_factor: factors[i],
            // taken_millis: times[i],
            review_kind: types[i].into(),
        })
        .collect()
}

impl Into<RevlogReviewKind> for u8 {
    fn into(self) -> RevlogReviewKind {
        match self {
            0 => Ok(RevlogReviewKind::Learning),
            1 => Ok(RevlogReviewKind::Review),
            2 => Ok(RevlogReviewKind::Relearning),
            3 => Ok(RevlogReviewKind::Filtered),
            4 => Ok(RevlogReviewKind::Manual),
            _ => Err(format!("Unable to convert {self} into a RevlogReviewKind.")),
        }
        .unwrap()
    }
}

/// Convert a series of revlog entries sorted by card id into FSRS items.
pub fn anki_to_fsrs(revlogs: Vec<RevlogEntry>, minute_offset: i32) -> Vec<FSRSItem> {
    let mut revlogs = revlogs
        .into_iter()
        .group_by(|r| r.cid)
        .into_iter()
        .filter_map(|(_cid, entries)| convert_to_fsrs_items(entries.collect(), minute_offset))
        .flatten()
        .collect_vec();
    revlogs.sort_by_cached_key(|(id, _)| *id);
    revlogs.into_iter().map(|(_, item)| item).collect()
}

/*
#[derive(Debug, Clone, Serialize, Deserialize, PartialEq)]
pub struct RevlogCsv {
    // card_id,review_time,review_rating,review_state,review_duration
    pub card_id: i64,
    pub review_time: i64,
    pub review_rating: u32,
    pub review_state: u32,
    pub review_duration: u32,
}

pub(crate) fn data_from_csv() -> Vec<FSRSItem> {
    const CSV_FILE: &str = "tests/data/revlog.csv";
    let rdr = csv::ReaderBuilder::new();
    let dataset = InMemDataset::<RevlogCsv>::from_csv(CSV_FILE, &rdr).unwrap();
    let revlogs: Vec<RevlogEntry> = dataset
        .iter()
        .map(|r| RevlogEntry {
            id: r.review_time,
            cid: r.card_id,
            button_chosen: r.review_rating as u8,
            taken_millis: r.review_duration,
            review_kind: match r.review_state {
                0 => RevlogReviewKind::Learning,
                1 => RevlogReviewKind::Learning,
                2 => RevlogReviewKind::Review,
                3 => RevlogReviewKind::Relearning,
                4 => RevlogReviewKind::Filtered,
                5 => RevlogReviewKind::Manual,
                _ => panic!("Invalid review state"),
            },
            ..Default::default()
        })
        .collect();
    dbg!(revlogs.len());
    let fsrs_items = anki_to_fsrs(revlogs);
    dbg!(fsrs_items.len());
    fsrs_items
}

pub(crate) fn anki21_sample_file_converted_to_fsrs() -> Vec<FSRSItem> {
    anki_to_fsrs(read_collection().expect("read error"))
}

pub(crate) fn read_collection() -> Result<Vec<RevlogEntry>> {
    let db = Connection::open("tests/data/collection.anki21")?;
    let filter_out_suspended_cards = false;
    let filter_out_flags = [];
    let flags_str = if !filter_out_flags.is_empty() {
        format!(
            "AND flags NOT IN ({})",
            filter_out_flags
                .iter()
                .map(|x: &i32| x.to_string())
                .collect::<Vec<_>>()
                .join(", ")
        )
    } else {
        "".to_string()
    };

    let suspended_cards_str = if filter_out_suspended_cards {
        "AND queue != -1"
    } else {
        ""
    };

    let current_timestamp = Utc::now().timestamp() * 1000;
    // This sql query will be remove in the futrue. See https://github.com/open-spaced-repetition/fsrs-optimizer-burn/pull/14#issuecomment-1685895643
    let revlogs = db
        .prepare_cached(&format!(
            "SELECT *
        FROM revlog
        WHERE id < ?1
        AND cid < ?2
        AND cid IN (
            SELECT id
            FROM cards
            WHERE queue != 0
            {suspended_cards_str}
            {flags_str}
        )
        AND ease BETWEEN 1 AND 4
        AND (
            type != 3
            OR factor != 0
        )
        order by cid"
        ))?
        .query_and_then((current_timestamp, current_timestamp), |x| x.try_into())?
        .collect::<Result<Vec<_>>>()?;
    Ok(revlogs)
}
*/

// This test currently expects the following .anki21 file to be placed in tests/data/:
// https://github.com/open-spaced-repetition/fsrs-optimizer-burn/files/12394182/collection.anki21.zip
/*
#[test]
fn conversion_works() {
    let revlogs = read_collection().unwrap();
    let single_card_revlog = vec![revlogs
        .iter()
        .filter(|r| r.cid == 1528947214762)
        .cloned()
        .collect_vec()];
    assert_eq!(revlogs.len(), 24394);
    let fsrs_items = anki_to_fsrs(revlogs);
    assert_eq!(fsrs_items.len(), 14290);
    assert_eq!(
        fsrs_items
            .iter()
            .map(|x| x.long_term_review_cnt() + 1)
            .sum::<usize>(),
        49382 + 14290
    );

    // convert a subset and check it matches expectations
    let fsrs_items = single_card_revlog
        .into_iter()
        .filter_map(|entries| convert_to_fsrs_items(entries, 4, Tz::Asia__Shanghai))
        .flatten()
        .map(|(_, item)| item)
        .collect_vec();
    assert_eq!(
        fsrs_items,
        [
            FSRSItem {
                reviews: vec![
                    FSRSReview {
                        rating: 3,
                        delta_t: 0
                    },
                    FSRSReview {
                        rating: 4,
                        delta_t: 0
                    },
                    FSRSReview {
                        rating: 3,
                        delta_t: 5
                    }
                ]
            },
            FSRSItem {
                reviews: vec![
                    FSRSReview {
                        rating: 3,
                        delta_t: 0
                    },
                    FSRSReview {
                        rating: 4,
                        delta_t: 0
                    },
                    FSRSReview {
                        rating: 3,
                        delta_t: 5
                    },
                    FSRSReview {
                        rating: 3,
                        delta_t: 10
                    }
                ]
            },
            FSRSItem {
                reviews: vec![
                    FSRSReview {
                        rating: 3,
                        delta_t: 0
                    },
                    FSRSReview {
                        rating: 4,
                        delta_t: 0
                    },
                    FSRSReview {
                        rating: 3,
                        delta_t: 5
                    },
                    FSRSReview {
                        rating: 3,
                        delta_t: 10
                    },
                    FSRSReview {
                        rating: 3,
                        delta_t: 22
                    }
                ]
            },
            FSRSItem {
                reviews: vec![
                    FSRSReview {
                        rating: 3,
                        delta_t: 0
                    },
                    FSRSReview {
                        rating: 4,
                        delta_t: 0
                    },
                    FSRSReview {
                        rating: 3,
                        delta_t: 5
                    },
                    FSRSReview {
                        rating: 3,
                        delta_t: 10
                    },
                    FSRSReview {
                        rating: 3,
                        delta_t: 22
                    },
                    FSRSReview {
                        rating: 2,
                        delta_t: 56
                    }
                ]
            },
            FSRSItem {
                reviews: vec![
                    FSRSReview {
                        rating: 3,
                        delta_t: 0
                    },
                    FSRSReview {
                        rating: 4,
                        delta_t: 0
                    },
                    FSRSReview {
                        rating: 3,
                        delta_t: 5
                    },
                    FSRSReview {
                        rating: 3,
                        delta_t: 10
                    },
                    FSRSReview {
                        rating: 3,
                        delta_t: 22
                    },
                    FSRSReview {
                        rating: 2,
                        delta_t: 56
                    },
                    FSRSReview {
                        rating: 3,
                        delta_t: 64
                    }
                ]
            }
        ]
    );

    let mut weighted_fsrs_items = constant_weighted_fsrs_items(fsrs_items);

    let device = NdArrayDevice::Cpu;
    let batcher = FSRSBatcher::<NdArrayAutodiff>::new(device);
    let res = batcher.batch(vec![weighted_fsrs_items.pop().unwrap()]);
    assert_eq!(res.delta_ts.into_scalar(), 64.0);
    assert_eq!(
        res.r_historys.squeeze(1).to_data(),
        Data::from([3.0, 4.0, 3.0, 3.0, 3.0, 2.0])
    );
    assert_eq!(
        res.t_historys.squeeze(1).to_data(),
        Data::from([0.0, 0.0, 5.0, 10.0, 22.0, 56.0])
    );
    assert_eq!(res.labels.to_data(), Data::from([1]));
}

#[test]
fn ordering_of_inputs_should_not_change() {
    let revlogs = anki21_sample_file_converted_to_fsrs();
    assert_eq!(
        revlogs[0],
        FSRSItem {
            reviews: vec![
                FSRSReview {
                    rating: 4,
                    delta_t: 0
                },
                FSRSReview {
                    rating: 3,
                    delta_t: 3
                }
            ]
        }
    );
}

const NEXT_DAY_AT: i64 = 86400 * 100;

fn revlog(review_kind: RevlogReviewKind, days_ago: i64) -> RevlogEntry {
    RevlogEntry {
        review_kind,
        id: ((NEXT_DAY_AT - days_ago * 86400) * 1000),
        button_chosen: 3,
        ..Default::default()
    }
}

#[test]
fn delta_t_is_correct() -> Result<()> {
    assert_eq!(
        convert_to_fsrs_items(
            vec![
                revlog(RevlogReviewKind::Learning, 1),
                revlog(RevlogReviewKind::Review, 0)
            ],
            NEXT_DAY_AT,
            Tz::Asia__Shanghai
        )
        .map(|items| items.into_iter().map(|(_, item)| item).collect_vec()),
        Some(vec![FSRSItem {
            reviews: vec![
                FSRSReview {
                    rating: 3,
                    delta_t: 0
                },
                FSRSReview {
                    rating: 3,
                    delta_t: 1
                }
            ]
        }])
    );

    assert_eq!(
        convert_to_fsrs_items(
            vec![
                revlog(RevlogReviewKind::Learning, 15),
                revlog(RevlogReviewKind::Learning, 13),
                revlog(RevlogReviewKind::Review, 10),
                revlog(RevlogReviewKind::Review, 5)
            ],
            NEXT_DAY_AT,
            Tz::Asia__Shanghai
        )
        .map(|items| items.into_iter().map(|(_, item)| item).collect_vec()),
        Some(vec![
            FSRSItem {
                reviews: vec![
                    FSRSReview {
                        rating: 3,
                        delta_t: 0
                    },
                    FSRSReview {
                        rating: 3,
                        delta_t: 2
                    }
                ]
            },
            FSRSItem {
                reviews: vec![
                    FSRSReview {
                        rating: 3,
                        delta_t: 0
                    },
                    FSRSReview {
                        rating: 3,
                        delta_t: 2
                    },
                    FSRSReview {
                        rating: 3,
                        delta_t: 3
                    }
                ]
            },
            FSRSItem {
                reviews: vec![
                    FSRSReview {
                        rating: 3,
                        delta_t: 0
                    },
                    FSRSReview {
                        rating: 3,
                        delta_t: 2
                    },
                    FSRSReview {
                        rating: 3,
                        delta_t: 3
                    },
                    FSRSReview {
                        rating: 3,
                        delta_t: 5
                    }
                ]
            }
        ])
    );

    Ok(())
}

#[test]
fn test_filter_out_cram() {
    let revlog_vec = vec![
        RevlogEntry {
            id: 1581372672843,
            cid: 1559078645460,
            usn: 5212,
            button_chosen: 1,
            interval: -60,
            last_interval: -60,
            ease_factor: 0,
            taken_millis: 38942,
            review_kind: Learning,
        },
        RevlogEntry {
            id: 1694423345134,
            cid: 1559078645460,
            usn: 12394,
            button_chosen: 3,
            interval: 131,
            last_interval: 73,
            ease_factor: 1750,
            taken_millis: 30443,
            review_kind: Review,
        },
        RevlogEntry {
            id: 1694422345134,
            cid: 1559078645460,
            usn: -1,
            button_chosen: 3,
            interval: -1200,
            last_interval: -600,
            ease_factor: 0,
            taken_millis: 2231,
            review_kind: Filtered,
        },
        RevlogEntry {
            id: 1694423345134,
            cid: 1559078645460,
            usn: 12394,
            button_chosen: 3,
            interval: 131,
            last_interval: 73,
            ease_factor: 1750,
            taken_millis: 30443,
            review_kind: Review,
        },
    ];
    let revlog_vec = filter_out_cram(revlog_vec);
    assert_eq!(
        revlog_vec,
        vec![
            RevlogEntry {
                id: 1581372672843,
                cid: 1559078645460,
                usn: 5212,
                button_chosen: 1,
                interval: -60,
                last_interval: -60,
                ease_factor: 0,
                taken_millis: 38942,
                review_kind: Learning,
            },
            RevlogEntry {
                id: 1694423345134,
                cid: 1559078645460,
                usn: 12394,
                button_chosen: 3,
                interval: 131,
                last_interval: 73,
                ease_factor: 1750,
                taken_millis: 30443,
                review_kind: Review,
            },
            RevlogEntry {
                id: 1694423345134,
                cid: 1559078645460,
                usn: 12394,
                button_chosen: 3,
                interval: 131,
                last_interval: 73,
                ease_factor: 1750,
                taken_millis: 30443,
                review_kind: Review,
            },
        ]
    );
}

#[test]
fn test_filter_out_manual() {
    let revlog_vec = vec![
        RevlogEntry {
            id: 1581544939407,
            cid: 1559457421654,
            usn: 5226,
            button_chosen: 3,
            interval: -600,
            last_interval: -60,
            ease_factor: 0,
            taken_millis: 6979,
            review_kind: Learning,
        },
        RevlogEntry {
            id: 1581545802767,
            cid: 1559457421654,
            usn: 5226,
            button_chosen: 3,
            interval: 1,
            last_interval: -600,
            ease_factor: 2500,
            taken_millis: 21297,
            review_kind: Learning,
        },
        RevlogEntry {
            id: 1581629454703,
            cid: 1559457421654,
            usn: -1,
            button_chosen: 0,
            interval: 302,
            last_interval: 302,
            ease_factor: 2150,
            taken_millis: 0,
            review_kind: Manual,
        },
        RevlogEntry {
            id: 1582012577455,
            cid: 1559457421654,
            usn: 11054,
            button_chosen: 3,
            interval: 270,
            last_interval: 161,
            ease_factor: 2150,
            taken_millis: 31190,
            review_kind: Review,
        },
    ];
    let revlog_vec = filter_out_manual(revlog_vec);
    assert_eq!(
        revlog_vec,
        vec![
            RevlogEntry {
                id: 1581544939407,
                cid: 1559457421654,
                usn: 5226,
                button_chosen: 3,
                interval: -600,
                last_interval: -60,
                ease_factor: 0,
                taken_millis: 6979,
                review_kind: Learning,
            },
            RevlogEntry {
                id: 1581545802767,
                cid: 1559457421654,
                usn: 5226,
                button_chosen: 3,
                interval: 1,
                last_interval: -600,
                ease_factor: 2500,
                taken_millis: 21297,
                review_kind: Learning,
            },
            RevlogEntry {
                id: 1582012577455,
                cid: 1559457421654,
                usn: 11054,
                button_chosen: 3,
                interval: 270,
                last_interval: 161,
                ease_factor: 2150,
                taken_millis: 31190,
                review_kind: Review,
            },
        ]
    );
}

#[test]
fn test_remove_revlog_before_last_first_learn() {
    let revlog_vec = vec![
        RevlogEntry {
            id: 1250450107406,
            cid: 1249409627511,
            usn: 0,
            button_chosen: 3,
            interval: 44,
            last_interval: 14,
            ease_factor: 2000,
            taken_millis: 9827,
            review_kind: Review,
        },
        RevlogEntry {
            id: 1254407572859,
            cid: 1249409627511,
            usn: 0,
            button_chosen: 3,
            interval: 90,
            last_interval: 44,
            ease_factor: 2000,
            taken_millis: 11187,
            review_kind: Review,
        },
        RevlogEntry {
            id: 1601346317001,
            cid: 1249409627511,
            usn: 6235,
            button_chosen: 2,
            interval: -330,
            last_interval: -60,
            ease_factor: 2500,
            taken_millis: 36376,
            review_kind: Learning,
        },
        RevlogEntry {
            id: 1601346783928,
            cid: 1249409627511,
            usn: 6235,
            button_chosen: 3,
            interval: -600,
            last_interval: -60,
            ease_factor: 2500,
            taken_millis: 16249,
            review_kind: Learning,
        },
        RevlogEntry {
            id: 1601349355546,
            cid: 1249409627511,
            usn: 6235,
            button_chosen: 3,
            interval: 1,
            last_interval: -600,
            ease_factor: 2500,
            taken_millis: 13272,
            review_kind: Learning,
        },
    ];
    let revlog_vec = remove_revlog_before_last_first_learn(revlog_vec);
    // dbg!(&revlog_vec);
    assert_eq!(
        revlog_vec,
        vec![
            RevlogEntry {
                id: 1601346317001,
                cid: 1249409627511,
                usn: 6235,
                button_chosen: 2,
                interval: -330,
                last_interval: -60,
                ease_factor: 2500,
                taken_millis: 36376,
                review_kind: Learning,
            },
            RevlogEntry {
                id: 1601346783928,
                cid: 1249409627511,
                usn: 6235,
                button_chosen: 3,
                interval: -600,
                last_interval: -60,
                ease_factor: 2500,
                taken_millis: 16249,
                review_kind: Learning,
            },
            RevlogEntry {
                id: 1601349355546,
                cid: 1249409627511,
                usn: 6235,
                button_chosen: 3,
                interval: 1,
                last_interval: -600,
                ease_factor: 2500,
                taken_millis: 13272,
                review_kind: Learning,
            },
        ]
    );

    let revlog_vec = vec![
        RevlogEntry {
            id: 1224652906547,
            cid: 1224124699235,
            usn: 0,
            button_chosen: 3,
            interval: 0,
            last_interval: 0,
            ease_factor: 2498,
            taken_millis: 50562,
            review_kind: Learning,
        },
        RevlogEntry {
            id: 1225062601238,
            cid: 1224124699235,
            usn: 0,
            button_chosen: 4,
            interval: 4,
            last_interval: 0,
            ease_factor: 2498,
            taken_millis: 22562,
            review_kind: Relearning,
        },
        RevlogEntry {
            id: 1389281322102,
            cid: 1224124699235,
            usn: 866,
            button_chosen: 4,
            interval: 4,
            last_interval: -60,
            ease_factor: 2500,
            taken_millis: 22559,
            review_kind: Learning,
        },
        RevlogEntry {
            id: 1389894643706,
            cid: 1224124699235,
            usn: 889,
            button_chosen: 3,
            interval: 9,
            last_interval: 4,
            ease_factor: 2500,
            taken_millis: 14763,
            review_kind: Review,
        },
    ];

    let revlog_vec = remove_revlog_before_last_first_learn(revlog_vec);
    assert_eq!(
        revlog_vec,
        vec![
            RevlogEntry {
                id: 1389281322102,
                cid: 1224124699235,
                usn: 866,
                button_chosen: 4,
                interval: 4,
                last_interval: -60,
                ease_factor: 2500,
                taken_millis: 22559,
                review_kind: Learning,
            },
            RevlogEntry {
                id: 1389894643706,
                cid: 1224124699235,
                usn: 889,
                button_chosen: 3,
                interval: 9,
                last_interval: 4,
                ease_factor: 2500,
                taken_millis: 14763,
                review_kind: Review,
            },
        ]
    );
}
*/<|MERGE_RESOLUTION|>--- conflicted
+++ resolved
@@ -105,14 +105,8 @@
 
 fn convert_to_fsrs_items(
     mut entries: Vec<RevlogEntry>,
-<<<<<<< HEAD
     minute_offset: i32,
-) -> Option<Vec<FSRSItem>> {
-=======
-    next_day_starts_at: i64,
-    timezone: Tz,
 ) -> Option<Vec<(i64, FSRSItem)>> {
->>>>>>> b06352db
     // entries = filter_out_cram(entries);
     // entries = filter_out_manual(entries);
     entries = remove_revlog_before_last_first_learn(entries);
