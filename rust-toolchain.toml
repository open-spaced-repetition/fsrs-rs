[toolchain]
# older versions may fail to compile; newer versions may fail the clippy tests
<<<<<<< HEAD
channel = "nightly-2024-07-26"     # If you're here due to a merge conflict, you probably want to change this to the latest nightly. See https://github.com/open-spaced-repetition/fsrs-browser#updating-the-git-submodules
=======
channel = "1.85"
>>>>>>> 3e2f0b42
components = ["rustfmt", "clippy"]<|MERGE_RESOLUTION|>--- conflicted
+++ resolved
@@ -1,8 +1,4 @@
 [toolchain]
 # older versions may fail to compile; newer versions may fail the clippy tests
-<<<<<<< HEAD
-channel = "nightly-2024-07-26"     # If you're here due to a merge conflict, you probably want to change this to the latest nightly. See https://github.com/open-spaced-repetition/fsrs-browser#updating-the-git-submodules
-=======
-channel = "1.85"
->>>>>>> 3e2f0b42
+channel = "nightly-2025-04-25"     # If you're here due to a merge conflict, you probably want to change this to the latest nightly. See https://github.com/open-spaced-repetition/fsrs-browser#updating-the-git-submodules
 components = ["rustfmt", "clippy"]